// !$*UTF8*$!
{
	archiveVersion = 1;
	classes = {
	};
	objectVersion = 50;
	objects = {

/* Begin PBXBuildFile section */
		5032CDDA2744FDE2001855CD /* inflate.c in Sources */ = {isa = PBXBuildFile; fileRef = 5032CDC72744FDE2001855CD /* inflate.c */; };
		5032CDDB2744FDE2001855CD /* compress.c in Sources */ = {isa = PBXBuildFile; fileRef = 5032CDC82744FDE2001855CD /* compress.c */; };
		5032CDDC2744FDE2001855CD /* deflate.c in Sources */ = {isa = PBXBuildFile; fileRef = 5032CDC92744FDE2001855CD /* deflate.c */; };
		5032CDDD2744FDE2001855CD /* crc32.c in Sources */ = {isa = PBXBuildFile; fileRef = 5032CDCD2744FDE2001855CD /* crc32.c */; };
		5032CDDE2744FDE2001855CD /* infback.c in Sources */ = {isa = PBXBuildFile; fileRef = 5032CDCE2744FDE2001855CD /* infback.c */; };
		5032CDDF2744FDE2001855CD /* zutil.c in Sources */ = {isa = PBXBuildFile; fileRef = 5032CDCF2744FDE2001855CD /* zutil.c */; };
		5032CDE02744FDE2001855CD /* inftrees.c in Sources */ = {isa = PBXBuildFile; fileRef = 5032CDD32744FDE2001855CD /* inftrees.c */; };
		5032CDE12744FDE2001855CD /* uncompr.c in Sources */ = {isa = PBXBuildFile; fileRef = 5032CDD42744FDE2001855CD /* uncompr.c */; };
		5032CDE22744FDE2001855CD /* trees.c in Sources */ = {isa = PBXBuildFile; fileRef = 5032CDD52744FDE2001855CD /* trees.c */; };
		5032CDE32744FDE2001855CD /* inffast.c in Sources */ = {isa = PBXBuildFile; fileRef = 5032CDD72744FDE2001855CD /* inffast.c */; };
		5032CDE42744FDE2001855CD /* adler32.c in Sources */ = {isa = PBXBuildFile; fileRef = 5032CDD82744FDE2001855CD /* adler32.c */; };
		506DE0D1268311B700BFD406 /* resample.c in Sources */ = {isa = PBXBuildFile; fileRef = 506DE0CE268311B700BFD406 /* resample.c */; };
		508CC48024EAA0A4006DF0C7 /* saf_tracker_internal.c in Sources */ = {isa = PBXBuildFile; fileRef = 508CC47C24EAA0A4006DF0C7 /* saf_tracker_internal.c */; };
		508CC48124EAA0A4006DF0C7 /* saf_tracker.c in Sources */ = {isa = PBXBuildFile; fileRef = 508CC47E24EAA0A4006DF0C7 /* saf_tracker.c */; };
		50933FED27181A450064F222 /* saf_test_wrapper.cpp in Sources */ = {isa = PBXBuildFile; fileRef = 50933FDF27181A450064F222 /* saf_test_wrapper.cpp */; };
		50933FEF27181A450064F222 /* saf_test.c in Sources */ = {isa = PBXBuildFile; fileRef = 50933FE127181A450064F222 /* saf_test.c */; };
		50933FF027181A450064F222 /* timer.c in Sources */ = {isa = PBXBuildFile; fileRef = 50933FE327181A450064F222 /* timer.c */; };
		50933FF127181A450064F222 /* unity.c in Sources */ = {isa = PBXBuildFile; fileRef = 50933FE427181A450064F222 /* unity.c */; };
		5093400A27181D460064F222 /* test__hoa_module.c in Sources */ = {isa = PBXBuildFile; fileRef = 5093400127181D450064F222 /* test__hoa_module.c */; };
		5093400B27181D460064F222 /* test__hrir_module.c in Sources */ = {isa = PBXBuildFile; fileRef = 5093400227181D450064F222 /* test__hrir_module.c */; };
		5093400C27181D460064F222 /* test__tracker_module.c in Sources */ = {isa = PBXBuildFile; fileRef = 5093400327181D450064F222 /* test__tracker_module.c */; };
		5093400D27181D460064F222 /* test__vbap_module.c in Sources */ = {isa = PBXBuildFile; fileRef = 5093400427181D460064F222 /* test__vbap_module.c */; };
		5093400E27181D460064F222 /* test__sh_module.c in Sources */ = {isa = PBXBuildFile; fileRef = 5093400527181D460064F222 /* test__sh_module.c */; };
		5093400F27181D460064F222 /* test__utilities_module.c in Sources */ = {isa = PBXBuildFile; fileRef = 5093400627181D460064F222 /* test__utilities_module.c */; };
		5093401027181D460064F222 /* test__reverb_module.c in Sources */ = {isa = PBXBuildFile; fileRef = 5093400727181D460064F222 /* test__reverb_module.c */; };
		5093401127181D460064F222 /* test__sofa_reader_module.c in Sources */ = {isa = PBXBuildFile; fileRef = 5093400827181D460064F222 /* test__sofa_reader_module.c */; };
		5093401227181D460064F222 /* test__cdf4sap_module.c in Sources */ = {isa = PBXBuildFile; fileRef = 5093400927181D460064F222 /* test__cdf4sap_module.c */; };
		5093401727181F8B0064F222 /* test__examples.c in Sources */ = {isa = PBXBuildFile; fileRef = 5093401527181F8B0064F222 /* test__examples.c */; };
		5093401827181F8B0064F222 /* test__resources.c in Sources */ = {isa = PBXBuildFile; fileRef = 5093401627181F8B0064F222 /* test__resources.c */; };
		50C18ED6261E3FCC008A17B1 /* spreader.c in Sources */ = {isa = PBXBuildFile; fileRef = 50C18ED3261E3FCC008A17B1 /* spreader.c */; };
		50C18ED7261E3FCC008A17B1 /* spreader_internal.c in Sources */ = {isa = PBXBuildFile; fileRef = 50C18ED5261E3FCC008A17B1 /* spreader_internal.c */; };
		50E3605C249BDDCC00B74C25 /* md_malloc.c in Sources */ = {isa = PBXBuildFile; fileRef = 50E3600D249BDDCB00B74C25 /* md_malloc.c */; };
		50E3605D249BDDCC00B74C25 /* kiss_fft.c in Sources */ = {isa = PBXBuildFile; fileRef = 50E36010249BDDCB00B74C25 /* kiss_fft.c */; };
		50E3605E249BDDCC00B74C25 /* kiss_fftr.c in Sources */ = {isa = PBXBuildFile; fileRef = 50E36011249BDDCB00B74C25 /* kiss_fftr.c */; };
		50E3605F249BDDCC00B74C25 /* afSTFTlib.c in Sources */ = {isa = PBXBuildFile; fileRef = 50E36016249BDDCB00B74C25 /* afSTFTlib.c */; };
		50E36060249BDDCC00B74C25 /* convhull_3d.c in Sources */ = {isa = PBXBuildFile; fileRef = 50E3601B249BDDCB00B74C25 /* convhull_3d.c */; };
		50E36061249BDDCC00B74C25 /* saf_cdf4sap.c in Sources */ = {isa = PBXBuildFile; fileRef = 50E3601F249BDDCB00B74C25 /* saf_cdf4sap.c */; };
		50E36062249BDDCC00B74C25 /* saf_hoa_internal.c in Sources */ = {isa = PBXBuildFile; fileRef = 50E36022249BDDCB00B74C25 /* saf_hoa_internal.c */; };
		50E36063249BDDCC00B74C25 /* saf_hoa.c in Sources */ = {isa = PBXBuildFile; fileRef = 50E36023249BDDCB00B74C25 /* saf_hoa.c */; };
		50E36064249BDDCC00B74C25 /* saf_utility_sensorarray_presets.c in Sources */ = {isa = PBXBuildFile; fileRef = 50E36028249BDDCB00B74C25 /* saf_utility_sensorarray_presets.c */; };
		50E36065249BDDCC00B74C25 /* saf_utility_bessel.c in Sources */ = {isa = PBXBuildFile; fileRef = 50E36029249BDDCB00B74C25 /* saf_utility_bessel.c */; };
		50E36066249BDDCC00B74C25 /* saf_utility_fft.c in Sources */ = {isa = PBXBuildFile; fileRef = 50E3602D249BDDCB00B74C25 /* saf_utility_fft.c */; };
		50E36067249BDDCC00B74C25 /* saf_utility_misc.c in Sources */ = {isa = PBXBuildFile; fileRef = 50E3602E249BDDCB00B74C25 /* saf_utility_misc.c */; };
		50E36069249BDDCC00B74C25 /* saf_utility_pitch.c in Sources */ = {isa = PBXBuildFile; fileRef = 50E36032249BDDCC00B74C25 /* saf_utility_pitch.c */; };
		50E3606B249BDDCC00B74C25 /* saf_utility_filters.c in Sources */ = {isa = PBXBuildFile; fileRef = 50E36039249BDDCC00B74C25 /* saf_utility_filters.c */; };
		50E3606C249BDDCC00B74C25 /* saf_utility_complex.c in Sources */ = {isa = PBXBuildFile; fileRef = 50E3603A249BDDCC00B74C25 /* saf_utility_complex.c */; };
		50E3606D249BDDCC00B74C25 /* saf_utility_loudspeaker_presets.c in Sources */ = {isa = PBXBuildFile; fileRef = 50E3603B249BDDCC00B74C25 /* saf_utility_loudspeaker_presets.c */; };
		50E3606E249BDDCC00B74C25 /* saf_utility_veclib.c in Sources */ = {isa = PBXBuildFile; fileRef = 50E3603E249BDDCC00B74C25 /* saf_utility_veclib.c */; };
		50E3606F249BDDCC00B74C25 /* saf_utility_sort.c in Sources */ = {isa = PBXBuildFile; fileRef = 50E3603F249BDDCC00B74C25 /* saf_utility_sort.c */; };
		50E36070249BDDCC00B74C25 /* saf_utility_matrixConv.c in Sources */ = {isa = PBXBuildFile; fileRef = 50E36041249BDDCC00B74C25 /* saf_utility_matrixConv.c */; };
		50E36071249BDDCC00B74C25 /* saf_utility_decor.c in Sources */ = {isa = PBXBuildFile; fileRef = 50E36042249BDDCC00B74C25 /* saf_utility_decor.c */; };
		50E36072249BDDCC00B74C25 /* saf_reverb.c in Sources */ = {isa = PBXBuildFile; fileRef = 50E36046249BDDCC00B74C25 /* saf_reverb.c */; };
		50E36073249BDDCC00B74C25 /* saf_reverb_internal.c in Sources */ = {isa = PBXBuildFile; fileRef = 50E36047249BDDCC00B74C25 /* saf_reverb_internal.c */; };
		50E36074249BDDCC00B74C25 /* saf_sh.c in Sources */ = {isa = PBXBuildFile; fileRef = 50E3604A249BDDCC00B74C25 /* saf_sh.c */; };
		50E36075249BDDCC00B74C25 /* saf_sh_internal.c in Sources */ = {isa = PBXBuildFile; fileRef = 50E3604D249BDDCC00B74C25 /* saf_sh_internal.c */; };
		50E36076249BDDCC00B74C25 /* saf_sofa_reader.c in Sources */ = {isa = PBXBuildFile; fileRef = 50E36050249BDDCC00B74C25 /* saf_sofa_reader.c */; };
		50E36077249BDDCC00B74C25 /* saf_vbap_internal.c in Sources */ = {isa = PBXBuildFile; fileRef = 50E36053249BDDCC00B74C25 /* saf_vbap_internal.c */; };
		50E36078249BDDCC00B74C25 /* saf_vbap.c in Sources */ = {isa = PBXBuildFile; fileRef = 50E36054249BDDCC00B74C25 /* saf_vbap.c */; };
		50E36079249BDDCC00B74C25 /* saf_default_hrirs.c in Sources */ = {isa = PBXBuildFile; fileRef = 50E36057249BDDCC00B74C25 /* saf_default_hrirs.c */; };
		50E3607B249BDDCC00B74C25 /* saf_hrir.c in Sources */ = {isa = PBXBuildFile; fileRef = 50E3605B249BDDCC00B74C25 /* saf_hrir.c */; };
		50E3DE3124BE00F400589B17 /* saf_utility_qmf.c in Sources */ = {isa = PBXBuildFile; fileRef = 50E3DE2F24BE00F400589B17 /* saf_utility_qmf.c */; };
		50E3DE3424C087B300589B17 /* afSTFT_internal.c in Sources */ = {isa = PBXBuildFile; fileRef = 50E3DE3324C087B300589B17 /* afSTFT_internal.c */; };
		50E3DE9524C1B81300589B17 /* ambi_bin_internal.c in Sources */ = {isa = PBXBuildFile; fileRef = 50E3DE5D24C1B81200589B17 /* ambi_bin_internal.c */; };
		50E3DE9624C1B81300589B17 /* ambi_bin.c in Sources */ = {isa = PBXBuildFile; fileRef = 50E3DE5F24C1B81200589B17 /* ambi_bin.c */; };
		50E3DEB124C1BC1B00589B17 /* ambi_dec_internal.c in Sources */ = {isa = PBXBuildFile; fileRef = 50E3DEAE24C1BC1B00589B17 /* ambi_dec_internal.c */; };
		50E3DEB224C1BC1B00589B17 /* ambi_dec.c in Sources */ = {isa = PBXBuildFile; fileRef = 50E3DEAF24C1BC1B00589B17 /* ambi_dec.c */; };
		50E3DEB724C1C36E00589B17 /* ambi_drc.c in Sources */ = {isa = PBXBuildFile; fileRef = 50E3DEB424C1C36D00589B17 /* ambi_drc.c */; };
		50E3DEB824C1C36E00589B17 /* ambi_drc_internal.c in Sources */ = {isa = PBXBuildFile; fileRef = 50E3DEB624C1C36D00589B17 /* ambi_drc_internal.c */; };
		50E3DEBD24C1C56800589B17 /* ambi_enc.c in Sources */ = {isa = PBXBuildFile; fileRef = 50E3DEBA24C1C56800589B17 /* ambi_enc.c */; };
		50E3DEBE24C1C56800589B17 /* ambi_enc_internal.c in Sources */ = {isa = PBXBuildFile; fileRef = 50E3DEBC24C1C56800589B17 /* ambi_enc_internal.c */; };
		50E3DEC324C1C5AB00589B17 /* array2sh_internal.c in Sources */ = {isa = PBXBuildFile; fileRef = 50E3DEC024C1C5AB00589B17 /* array2sh_internal.c */; };
		50E3DEC424C1C5AB00589B17 /* array2sh.c in Sources */ = {isa = PBXBuildFile; fileRef = 50E3DEC124C1C5AB00589B17 /* array2sh.c */; };
		50E3DEDD24C1C80C00589B17 /* dirass_internal.c in Sources */ = {isa = PBXBuildFile; fileRef = 50E3DEC624C1C80B00589B17 /* dirass_internal.c */; };
		50E3DEDE24C1C80C00589B17 /* dirass.c in Sources */ = {isa = PBXBuildFile; fileRef = 50E3DEC724C1C80B00589B17 /* dirass.c */; };
		50E3DEDF24C1C80C00589B17 /* pitch_shifter_internal.c in Sources */ = {isa = PBXBuildFile; fileRef = 50E3DECA24C1C80B00589B17 /* pitch_shifter_internal.c */; };
		50E3DEE024C1C80C00589B17 /* pitch_shifter.c in Sources */ = {isa = PBXBuildFile; fileRef = 50E3DECB24C1C80B00589B17 /* pitch_shifter.c */; };
		50E3DEE124C1C80C00589B17 /* rotator_internal.c in Sources */ = {isa = PBXBuildFile; fileRef = 50E3DECE24C1C80B00589B17 /* rotator_internal.c */; };
		50E3DEE224C1C80C00589B17 /* rotator.c in Sources */ = {isa = PBXBuildFile; fileRef = 50E3DECF24C1C80B00589B17 /* rotator.c */; };
		50E3DEE324C1C80C00589B17 /* beamformer.c in Sources */ = {isa = PBXBuildFile; fileRef = 50E3DED324C1C80B00589B17 /* beamformer.c */; };
		50E3DEE424C1C80C00589B17 /* beamformer_internal.c in Sources */ = {isa = PBXBuildFile; fileRef = 50E3DED424C1C80B00589B17 /* beamformer_internal.c */; };
		50E3DEE524C1C80C00589B17 /* multiconv_internal.c in Sources */ = {isa = PBXBuildFile; fileRef = 50E3DED624C1C80B00589B17 /* multiconv_internal.c */; };
		50E3DEE624C1C80C00589B17 /* multiconv.c in Sources */ = {isa = PBXBuildFile; fileRef = 50E3DED724C1C80B00589B17 /* multiconv.c */; };
		50E3DEE724C1C80C00589B17 /* matrixconv_internal.c in Sources */ = {isa = PBXBuildFile; fileRef = 50E3DEDB24C1C80C00589B17 /* matrixconv_internal.c */; };
		50E3DEE824C1C80C00589B17 /* matrixconv.c in Sources */ = {isa = PBXBuildFile; fileRef = 50E3DEDC24C1C80C00589B17 /* matrixconv.c */; };
		50E3DEED24C1D16400589B17 /* binauraliser_internal.c in Sources */ = {isa = PBXBuildFile; fileRef = 50E3DEEA24C1D16400589B17 /* binauraliser_internal.c */; };
		50E3DEEE24C1D16400589B17 /* binauraliser.c in Sources */ = {isa = PBXBuildFile; fileRef = 50E3DEEB24C1D16400589B17 /* binauraliser.c */; };
		50E3DEF324C1D3A900589B17 /* decorrelator.c in Sources */ = {isa = PBXBuildFile; fileRef = 50E3DEF124C1D3A900589B17 /* decorrelator.c */; };
		50E3DEF424C1D3A900589B17 /* decorrelator_internal.c in Sources */ = {isa = PBXBuildFile; fileRef = 50E3DEF224C1D3A900589B17 /* decorrelator_internal.c */; };
		50E3DF0324C1D4EA00589B17 /* panner_internal.c in Sources */ = {isa = PBXBuildFile; fileRef = 50E3DEF624C1D4EA00589B17 /* panner_internal.c */; };
		50E3DF0424C1D4EA00589B17 /* panner.c in Sources */ = {isa = PBXBuildFile; fileRef = 50E3DEF724C1D4EA00589B17 /* panner.c */; };
		50E3DF0524C1D4EA00589B17 /* sldoa_database.c in Sources */ = {isa = PBXBuildFile; fileRef = 50E3DEFB24C1D4EA00589B17 /* sldoa_database.c */; };
		50E3DF0624C1D4EA00589B17 /* sldoa.c in Sources */ = {isa = PBXBuildFile; fileRef = 50E3DEFC24C1D4EA00589B17 /* sldoa.c */; };
		50E3DF0724C1D4EA00589B17 /* sldoa_internal.c in Sources */ = {isa = PBXBuildFile; fileRef = 50E3DEFD24C1D4EA00589B17 /* sldoa_internal.c */; };
		50E3DF0824C1D4EA00589B17 /* powermap.c in Sources */ = {isa = PBXBuildFile; fileRef = 50E3DF0124C1D4EA00589B17 /* powermap.c */; };
		50E3DF0924C1D4EA00589B17 /* powermap_internal.c in Sources */ = {isa = PBXBuildFile; fileRef = 50E3DF0224C1D4EA00589B17 /* powermap_internal.c */; };
		50E3DFB924E1B64800589B17 /* ambi_roomsim_internal.c in Sources */ = {isa = PBXBuildFile; fileRef = 50E3DFB624E1B64800589B17 /* ambi_roomsim_internal.c */; };
		50E3DFBA24E1B64800589B17 /* ambi_roomsim.c in Sources */ = {isa = PBXBuildFile; fileRef = 50E3DFB824E1B64800589B17 /* ambi_roomsim.c */; };
		50E5CD1624AF3E5800019898 /* saf_utility_geometry.c in Sources */ = {isa = PBXBuildFile; fileRef = 50E5CD1424AF3E5800019898 /* saf_utility_geometry.c */; };
		50E5CDAA24B4580900019898 /* saf_utility_latticeCoeffs.c in Sources */ = {isa = PBXBuildFile; fileRef = 50E5CDA924B4580900019898 /* saf_utility_latticeCoeffs.c */; };
<<<<<<< HEAD
		56D2862125655DBD0072380A /* tvconv_internal.c in Sources */ = {isa = PBXBuildFile; fileRef = 56D2862025655DBD0072380A /* tvconv_internal.c */; };
		56D2862525655E470072380A /* tvconv.c in Sources */ = {isa = PBXBuildFile; fileRef = 56D2862425655E470072380A /* tvconv.c */; };
=======
		50FA6ABB26D433B000369945 /* mysofa_internal.c in Sources */ = {isa = PBXBuildFile; fileRef = 50FA6AB326D433B000369945 /* mysofa_internal.c */; };
		50FA6ABC26D433B000369945 /* hdf_dataobject.c in Sources */ = {isa = PBXBuildFile; fileRef = 50FA6AB626D433B000369945 /* hdf_dataobject.c */; };
		50FA6ABD26D433B000369945 /* kdtree.c in Sources */ = {isa = PBXBuildFile; fileRef = 50FA6AB726D433B000369945 /* kdtree.c */; };
		50FA6ABE26D433B000369945 /* hdf_fractalhead.c in Sources */ = {isa = PBXBuildFile; fileRef = 50FA6AB826D433B000369945 /* hdf_fractalhead.c */; };
		50FA6ABF26D433B000369945 /* hdf_reader.c in Sources */ = {isa = PBXBuildFile; fileRef = 50FA6AB926D433B000369945 /* hdf_reader.c */; };
		50FA6AC026D433B000369945 /* mysofa.c in Sources */ = {isa = PBXBuildFile; fileRef = 50FA6ABA26D433B000369945 /* mysofa.c */; };
>>>>>>> e1ddc199
/* End PBXBuildFile section */

/* Begin PBXCopyFilesBuildPhase section */
		506254B72456BCCB00C304A7 /* CopyFiles */ = {
			isa = PBXCopyFilesBuildPhase;
			buildActionMask = 2147483647;
			dstPath = /usr/share/man/man1/;
			dstSubfolderSpec = 0;
			files = (
			);
			runOnlyForDeploymentPostprocessing = 1;
		};
/* End PBXCopyFilesBuildPhase section */

/* Begin PBXFileReference section */
		5032CDC52744FDE2001855CD /* zutil.h */ = {isa = PBXFileReference; fileEncoding = 4; lastKnownFileType = sourcecode.c.h; path = zutil.h; sourceTree = "<group>"; };
		5032CDC62744FDE2001855CD /* inftrees.h */ = {isa = PBXFileReference; fileEncoding = 4; lastKnownFileType = sourcecode.c.h; path = inftrees.h; sourceTree = "<group>"; };
		5032CDC72744FDE2001855CD /* inflate.c */ = {isa = PBXFileReference; fileEncoding = 4; lastKnownFileType = sourcecode.c.c; path = inflate.c; sourceTree = "<group>"; };
		5032CDC82744FDE2001855CD /* compress.c */ = {isa = PBXFileReference; fileEncoding = 4; lastKnownFileType = sourcecode.c.c; path = compress.c; sourceTree = "<group>"; };
		5032CDC92744FDE2001855CD /* deflate.c */ = {isa = PBXFileReference; fileEncoding = 4; lastKnownFileType = sourcecode.c.c; path = deflate.c; sourceTree = "<group>"; };
		5032CDCA2744FDE2001855CD /* inffixed.h */ = {isa = PBXFileReference; fileEncoding = 4; lastKnownFileType = sourcecode.c.h; path = inffixed.h; sourceTree = "<group>"; };
		5032CDCB2744FDE2001855CD /* trees.h */ = {isa = PBXFileReference; fileEncoding = 4; lastKnownFileType = sourcecode.c.h; path = trees.h; sourceTree = "<group>"; };
		5032CDCC2744FDE2001855CD /* inffast.h */ = {isa = PBXFileReference; fileEncoding = 4; lastKnownFileType = sourcecode.c.h; path = inffast.h; sourceTree = "<group>"; };
		5032CDCD2744FDE2001855CD /* crc32.c */ = {isa = PBXFileReference; fileEncoding = 4; lastKnownFileType = sourcecode.c.c; path = crc32.c; sourceTree = "<group>"; };
		5032CDCE2744FDE2001855CD /* infback.c */ = {isa = PBXFileReference; fileEncoding = 4; lastKnownFileType = sourcecode.c.c; path = infback.c; sourceTree = "<group>"; };
		5032CDCF2744FDE2001855CD /* zutil.c */ = {isa = PBXFileReference; fileEncoding = 4; lastKnownFileType = sourcecode.c.c; path = zutil.c; sourceTree = "<group>"; };
		5032CDD02744FDE2001855CD /* deflate.h */ = {isa = PBXFileReference; fileEncoding = 4; lastKnownFileType = sourcecode.c.h; path = deflate.h; sourceTree = "<group>"; };
		5032CDD12744FDE2001855CD /* zlib.h */ = {isa = PBXFileReference; fileEncoding = 4; lastKnownFileType = sourcecode.c.h; path = zlib.h; sourceTree = "<group>"; };
		5032CDD22744FDE2001855CD /* inflate.h */ = {isa = PBXFileReference; fileEncoding = 4; lastKnownFileType = sourcecode.c.h; path = inflate.h; sourceTree = "<group>"; };
		5032CDD32744FDE2001855CD /* inftrees.c */ = {isa = PBXFileReference; fileEncoding = 4; lastKnownFileType = sourcecode.c.c; path = inftrees.c; sourceTree = "<group>"; };
		5032CDD42744FDE2001855CD /* uncompr.c */ = {isa = PBXFileReference; fileEncoding = 4; lastKnownFileType = sourcecode.c.c; path = uncompr.c; sourceTree = "<group>"; };
		5032CDD52744FDE2001855CD /* trees.c */ = {isa = PBXFileReference; fileEncoding = 4; lastKnownFileType = sourcecode.c.c; path = trees.c; sourceTree = "<group>"; };
		5032CDD62744FDE2001855CD /* crc32.h */ = {isa = PBXFileReference; fileEncoding = 4; lastKnownFileType = sourcecode.c.h; path = crc32.h; sourceTree = "<group>"; };
		5032CDD72744FDE2001855CD /* inffast.c */ = {isa = PBXFileReference; fileEncoding = 4; lastKnownFileType = sourcecode.c.c; path = inffast.c; sourceTree = "<group>"; };
		5032CDD82744FDE2001855CD /* adler32.c */ = {isa = PBXFileReference; fileEncoding = 4; lastKnownFileType = sourcecode.c.c; path = adler32.c; sourceTree = "<group>"; };
		5032CDD92744FDE2001855CD /* zconf.h */ = {isa = PBXFileReference; fileEncoding = 4; lastKnownFileType = sourcecode.c.h; path = zconf.h; sourceTree = "<group>"; };
		506254B92456BCCB00C304A7 /* test */ = {isa = PBXFileReference; explicitFileType = "compiled.mach-o.executable"; includeInIndex = 0; path = test; sourceTree = BUILT_PRODUCTS_DIR; };
		506DE0CE268311B700BFD406 /* resample.c */ = {isa = PBXFileReference; fileEncoding = 4; lastKnownFileType = sourcecode.c.c; path = resample.c; sourceTree = "<group>"; };
		506DE0CF268311B700BFD406 /* resample_neon.h */ = {isa = PBXFileReference; fileEncoding = 4; lastKnownFileType = sourcecode.c.h; path = resample_neon.h; sourceTree = "<group>"; };
		506DE0D0268311B700BFD406 /* resample_sse.h */ = {isa = PBXFileReference; fileEncoding = 4; lastKnownFileType = sourcecode.c.h; path = resample_sse.h; sourceTree = "<group>"; };
		506DE0D32683126900BFD406 /* speex_resampler.h */ = {isa = PBXFileReference; fileEncoding = 4; lastKnownFileType = sourcecode.c.h; path = speex_resampler.h; sourceTree = "<group>"; };
		506DE0D5268313FC00BFD406 /* arch.h */ = {isa = PBXFileReference; fileEncoding = 4; lastKnownFileType = sourcecode.c.h; path = arch.h; sourceTree = "<group>"; };
		506DE0D7268314A500BFD406 /* speexdsp_types.h */ = {isa = PBXFileReference; fileEncoding = 4; lastKnownFileType = sourcecode.c.h; path = speexdsp_types.h; sourceTree = "<group>"; };
		506DE0D92683151300BFD406 /* os_support.h */ = {isa = PBXFileReference; fileEncoding = 4; lastKnownFileType = sourcecode.c.h; path = os_support.h; sourceTree = "<group>"; };
		508CC47C24EAA0A4006DF0C7 /* saf_tracker_internal.c */ = {isa = PBXFileReference; fileEncoding = 4; lastKnownFileType = sourcecode.c.c; path = saf_tracker_internal.c; sourceTree = "<group>"; };
		508CC47D24EAA0A4006DF0C7 /* saf_tracker.h */ = {isa = PBXFileReference; fileEncoding = 4; lastKnownFileType = sourcecode.c.h; path = saf_tracker.h; sourceTree = "<group>"; };
		508CC47E24EAA0A4006DF0C7 /* saf_tracker.c */ = {isa = PBXFileReference; fileEncoding = 4; lastKnownFileType = sourcecode.c.c; path = saf_tracker.c; sourceTree = "<group>"; };
		508CC47F24EAA0A4006DF0C7 /* saf_tracker_internal.h */ = {isa = PBXFileReference; fileEncoding = 4; lastKnownFileType = sourcecode.c.h; path = saf_tracker_internal.h; sourceTree = "<group>"; };
		50933FDF27181A450064F222 /* saf_test_wrapper.cpp */ = {isa = PBXFileReference; fileEncoding = 4; lastKnownFileType = sourcecode.cpp.cpp; path = saf_test_wrapper.cpp; sourceTree = "<group>"; };
		50933FE127181A450064F222 /* saf_test.c */ = {isa = PBXFileReference; fileEncoding = 4; lastKnownFileType = sourcecode.c.c; path = saf_test.c; sourceTree = "<group>"; };
		50933FE327181A450064F222 /* timer.c */ = {isa = PBXFileReference; fileEncoding = 4; lastKnownFileType = sourcecode.c.c; path = timer.c; sourceTree = "<group>"; };
		50933FE427181A450064F222 /* unity.c */ = {isa = PBXFileReference; fileEncoding = 4; lastKnownFileType = sourcecode.c.c; path = unity.c; sourceTree = "<group>"; };
		50933FEB27181A450064F222 /* saf_test.h */ = {isa = PBXFileReference; fileEncoding = 4; lastKnownFileType = sourcecode.c.h; path = saf_test.h; sourceTree = "<group>"; };
		5093400127181D450064F222 /* test__hoa_module.c */ = {isa = PBXFileReference; fileEncoding = 4; lastKnownFileType = sourcecode.c.c; path = test__hoa_module.c; sourceTree = "<group>"; };
		5093400227181D450064F222 /* test__hrir_module.c */ = {isa = PBXFileReference; fileEncoding = 4; lastKnownFileType = sourcecode.c.c; path = test__hrir_module.c; sourceTree = "<group>"; };
		5093400327181D450064F222 /* test__tracker_module.c */ = {isa = PBXFileReference; fileEncoding = 4; lastKnownFileType = sourcecode.c.c; path = test__tracker_module.c; sourceTree = "<group>"; };
		5093400427181D460064F222 /* test__vbap_module.c */ = {isa = PBXFileReference; fileEncoding = 4; lastKnownFileType = sourcecode.c.c; path = test__vbap_module.c; sourceTree = "<group>"; };
		5093400527181D460064F222 /* test__sh_module.c */ = {isa = PBXFileReference; fileEncoding = 4; lastKnownFileType = sourcecode.c.c; path = test__sh_module.c; sourceTree = "<group>"; };
		5093400627181D460064F222 /* test__utilities_module.c */ = {isa = PBXFileReference; fileEncoding = 4; lastKnownFileType = sourcecode.c.c; path = test__utilities_module.c; sourceTree = "<group>"; };
		5093400727181D460064F222 /* test__reverb_module.c */ = {isa = PBXFileReference; fileEncoding = 4; lastKnownFileType = sourcecode.c.c; path = test__reverb_module.c; sourceTree = "<group>"; };
		5093400827181D460064F222 /* test__sofa_reader_module.c */ = {isa = PBXFileReference; fileEncoding = 4; lastKnownFileType = sourcecode.c.c; path = test__sofa_reader_module.c; sourceTree = "<group>"; };
		5093400927181D460064F222 /* test__cdf4sap_module.c */ = {isa = PBXFileReference; fileEncoding = 4; lastKnownFileType = sourcecode.c.c; path = test__cdf4sap_module.c; sourceTree = "<group>"; };
		5093401527181F8B0064F222 /* test__examples.c */ = {isa = PBXFileReference; fileEncoding = 4; lastKnownFileType = sourcecode.c.c; path = test__examples.c; sourceTree = "<group>"; };
		5093401627181F8B0064F222 /* test__resources.c */ = {isa = PBXFileReference; fileEncoding = 4; lastKnownFileType = sourcecode.c.c; path = test__resources.c; sourceTree = "<group>"; };
		5093401C2718205E0064F222 /* timer.h */ = {isa = PBXFileReference; fileEncoding = 4; lastKnownFileType = sourcecode.c.h; path = timer.h; sourceTree = "<group>"; };
		5093401D2718205E0064F222 /* unity_internals.h */ = {isa = PBXFileReference; fileEncoding = 4; lastKnownFileType = sourcecode.c.h; path = unity_internals.h; sourceTree = "<group>"; };
		5093401E2718205E0064F222 /* unity.h */ = {isa = PBXFileReference; fileEncoding = 4; lastKnownFileType = sourcecode.c.h; path = unity.h; sourceTree = "<group>"; };
		50C18ED1261E3FBB008A17B1 /* spreader.h */ = {isa = PBXFileReference; fileEncoding = 4; lastKnownFileType = sourcecode.c.h; path = spreader.h; sourceTree = "<group>"; };
		50C18ED3261E3FCC008A17B1 /* spreader.c */ = {isa = PBXFileReference; fileEncoding = 4; lastKnownFileType = sourcecode.c.c; path = spreader.c; sourceTree = "<group>"; };
		50C18ED4261E3FCC008A17B1 /* spreader_internal.h */ = {isa = PBXFileReference; fileEncoding = 4; lastKnownFileType = sourcecode.c.h; path = spreader_internal.h; sourceTree = "<group>"; };
		50C18ED5261E3FCC008A17B1 /* spreader_internal.c */ = {isa = PBXFileReference; fileEncoding = 4; lastKnownFileType = sourcecode.c.c; path = spreader_internal.c; sourceTree = "<group>"; };
		50E36007249BDDCB00B74C25 /* CMakeLists.txt */ = {isa = PBXFileReference; fileEncoding = 4; lastKnownFileType = text; path = CMakeLists.txt; sourceTree = "<group>"; };
		50E36009249BDDCB00B74C25 /* saf.h */ = {isa = PBXFileReference; fileEncoding = 4; lastKnownFileType = sourcecode.c.h; path = saf.h; sourceTree = "<group>"; };
		50E3600B249BDDCB00B74C25 /* CMakeLists.txt */ = {isa = PBXFileReference; fileEncoding = 4; lastKnownFileType = text; path = CMakeLists.txt; sourceTree = "<group>"; };
		50E3600D249BDDCB00B74C25 /* md_malloc.c */ = {isa = PBXFileReference; fileEncoding = 4; lastKnownFileType = sourcecode.c.c; path = md_malloc.c; sourceTree = "<group>"; };
		50E3600E249BDDCB00B74C25 /* md_malloc.h */ = {isa = PBXFileReference; fileEncoding = 4; lastKnownFileType = sourcecode.c.h; path = md_malloc.h; sourceTree = "<group>"; };
		50E36010249BDDCB00B74C25 /* kiss_fft.c */ = {isa = PBXFileReference; fileEncoding = 4; lastKnownFileType = sourcecode.c.c; path = kiss_fft.c; sourceTree = "<group>"; };
		50E36011249BDDCB00B74C25 /* kiss_fftr.c */ = {isa = PBXFileReference; fileEncoding = 4; lastKnownFileType = sourcecode.c.c; path = kiss_fftr.c; sourceTree = "<group>"; };
		50E36012249BDDCB00B74C25 /* _kiss_fft_guts.h */ = {isa = PBXFileReference; fileEncoding = 4; lastKnownFileType = sourcecode.c.h; path = _kiss_fft_guts.h; sourceTree = "<group>"; };
		50E36013249BDDCB00B74C25 /* kiss_fft.h */ = {isa = PBXFileReference; fileEncoding = 4; lastKnownFileType = sourcecode.c.h; path = kiss_fft.h; sourceTree = "<group>"; };
		50E36014249BDDCB00B74C25 /* kiss_fftr.h */ = {isa = PBXFileReference; fileEncoding = 4; lastKnownFileType = sourcecode.c.h; path = kiss_fftr.h; sourceTree = "<group>"; };
		50E36016249BDDCB00B74C25 /* afSTFTlib.c */ = {isa = PBXFileReference; fileEncoding = 4; lastKnownFileType = sourcecode.c.c; path = afSTFTlib.c; sourceTree = "<group>"; };
		50E36017249BDDCB00B74C25 /* afSTFT_protoFilter.h */ = {isa = PBXFileReference; fileEncoding = 4; lastKnownFileType = sourcecode.c.h; path = afSTFT_protoFilter.h; sourceTree = "<group>"; };
		50E36018249BDDCB00B74C25 /* afSTFTlib.h */ = {isa = PBXFileReference; fileEncoding = 4; lastKnownFileType = sourcecode.c.h; path = afSTFTlib.h; sourceTree = "<group>"; };
		50E3601A249BDDCB00B74C25 /* convhull_3d.h */ = {isa = PBXFileReference; fileEncoding = 4; lastKnownFileType = sourcecode.c.h; path = convhull_3d.h; sourceTree = "<group>"; };
		50E3601B249BDDCB00B74C25 /* convhull_3d.c */ = {isa = PBXFileReference; fileEncoding = 4; lastKnownFileType = sourcecode.c.c; path = convhull_3d.c; sourceTree = "<group>"; };
		50E3601E249BDDCB00B74C25 /* saf_cdf4sap.h */ = {isa = PBXFileReference; fileEncoding = 4; lastKnownFileType = sourcecode.c.h; path = saf_cdf4sap.h; sourceTree = "<group>"; };
		50E3601F249BDDCB00B74C25 /* saf_cdf4sap.c */ = {isa = PBXFileReference; fileEncoding = 4; lastKnownFileType = sourcecode.c.c; path = saf_cdf4sap.c; sourceTree = "<group>"; };
		50E36021249BDDCB00B74C25 /* saf_hoa.h */ = {isa = PBXFileReference; fileEncoding = 4; lastKnownFileType = sourcecode.c.h; path = saf_hoa.h; sourceTree = "<group>"; };
		50E36022249BDDCB00B74C25 /* saf_hoa_internal.c */ = {isa = PBXFileReference; fileEncoding = 4; lastKnownFileType = sourcecode.c.c; path = saf_hoa_internal.c; sourceTree = "<group>"; };
		50E36023249BDDCB00B74C25 /* saf_hoa.c */ = {isa = PBXFileReference; fileEncoding = 4; lastKnownFileType = sourcecode.c.c; path = saf_hoa.c; sourceTree = "<group>"; };
		50E36024249BDDCB00B74C25 /* saf_hoa_internal.h */ = {isa = PBXFileReference; fileEncoding = 4; lastKnownFileType = sourcecode.c.h; path = saf_hoa_internal.h; sourceTree = "<group>"; };
		50E36025249BDDCB00B74C25 /* CMakeLists.txt */ = {isa = PBXFileReference; fileEncoding = 4; lastKnownFileType = text; path = CMakeLists.txt; sourceTree = "<group>"; };
		50E36028249BDDCB00B74C25 /* saf_utility_sensorarray_presets.c */ = {isa = PBXFileReference; fileEncoding = 4; lastKnownFileType = sourcecode.c.c; path = saf_utility_sensorarray_presets.c; sourceTree = "<group>"; };
		50E36029249BDDCB00B74C25 /* saf_utility_bessel.c */ = {isa = PBXFileReference; fileEncoding = 4; lastKnownFileType = sourcecode.c.c; path = saf_utility_bessel.c; sourceTree = "<group>"; };
		50E3602A249BDDCB00B74C25 /* saf_utility_complex.h */ = {isa = PBXFileReference; fileEncoding = 4; lastKnownFileType = sourcecode.c.h; path = saf_utility_complex.h; sourceTree = "<group>"; };
		50E3602B249BDDCB00B74C25 /* saf_utility_loudspeaker_presets.h */ = {isa = PBXFileReference; fileEncoding = 4; lastKnownFileType = sourcecode.c.h; path = saf_utility_loudspeaker_presets.h; sourceTree = "<group>"; };
		50E3602C249BDDCB00B74C25 /* saf_utility_filters.h */ = {isa = PBXFileReference; fileEncoding = 4; lastKnownFileType = sourcecode.c.h; path = saf_utility_filters.h; sourceTree = "<group>"; };
		50E3602D249BDDCB00B74C25 /* saf_utility_fft.c */ = {isa = PBXFileReference; fileEncoding = 4; lastKnownFileType = sourcecode.c.c; path = saf_utility_fft.c; sourceTree = "<group>"; };
		50E3602E249BDDCB00B74C25 /* saf_utility_misc.c */ = {isa = PBXFileReference; fileEncoding = 4; lastKnownFileType = sourcecode.c.c; path = saf_utility_misc.c; sourceTree = "<group>"; };
		50E3602F249BDDCC00B74C25 /* saf_utility_veclib.h */ = {isa = PBXFileReference; fileEncoding = 4; lastKnownFileType = sourcecode.c.h; path = saf_utility_veclib.h; sourceTree = "<group>"; };
		50E36030249BDDCC00B74C25 /* saf_utility_sort.h */ = {isa = PBXFileReference; fileEncoding = 4; lastKnownFileType = sourcecode.c.h; path = saf_utility_sort.h; sourceTree = "<group>"; };
		50E36032249BDDCC00B74C25 /* saf_utility_pitch.c */ = {isa = PBXFileReference; fileEncoding = 4; lastKnownFileType = sourcecode.c.c; path = saf_utility_pitch.c; sourceTree = "<group>"; };
		50E36033249BDDCC00B74C25 /* saf_utilities.h */ = {isa = PBXFileReference; fileEncoding = 4; lastKnownFileType = sourcecode.c.h; path = saf_utilities.h; sourceTree = "<group>"; };
		50E36034249BDDCC00B74C25 /* saf_utility_decor.h */ = {isa = PBXFileReference; fileEncoding = 4; lastKnownFileType = sourcecode.c.h; path = saf_utility_decor.h; sourceTree = "<group>"; };
		50E36035249BDDCC00B74C25 /* saf_utility_matrixConv.h */ = {isa = PBXFileReference; fileEncoding = 4; lastKnownFileType = sourcecode.c.h; path = saf_utility_matrixConv.h; sourceTree = "<group>"; };
		50E36036249BDDCC00B74C25 /* saf_utility_sensorarray_presets.h */ = {isa = PBXFileReference; fileEncoding = 4; lastKnownFileType = sourcecode.c.h; path = saf_utility_sensorarray_presets.h; sourceTree = "<group>"; };
		50E36038249BDDCC00B74C25 /* saf_utility_fft.h */ = {isa = PBXFileReference; fileEncoding = 4; lastKnownFileType = sourcecode.c.h; path = saf_utility_fft.h; sourceTree = "<group>"; };
		50E36039249BDDCC00B74C25 /* saf_utility_filters.c */ = {isa = PBXFileReference; fileEncoding = 4; lastKnownFileType = sourcecode.c.c; path = saf_utility_filters.c; sourceTree = "<group>"; };
		50E3603A249BDDCC00B74C25 /* saf_utility_complex.c */ = {isa = PBXFileReference; fileEncoding = 4; lastKnownFileType = sourcecode.c.c; path = saf_utility_complex.c; sourceTree = "<group>"; };
		50E3603B249BDDCC00B74C25 /* saf_utility_loudspeaker_presets.c */ = {isa = PBXFileReference; fileEncoding = 4; lastKnownFileType = sourcecode.c.c; path = saf_utility_loudspeaker_presets.c; sourceTree = "<group>"; };
		50E3603C249BDDCC00B74C25 /* saf_utility_bessel.h */ = {isa = PBXFileReference; fileEncoding = 4; lastKnownFileType = sourcecode.c.h; path = saf_utility_bessel.h; sourceTree = "<group>"; };
		50E3603E249BDDCC00B74C25 /* saf_utility_veclib.c */ = {isa = PBXFileReference; fileEncoding = 4; lastKnownFileType = sourcecode.c.c; path = saf_utility_veclib.c; sourceTree = "<group>"; };
		50E3603F249BDDCC00B74C25 /* saf_utility_sort.c */ = {isa = PBXFileReference; fileEncoding = 4; lastKnownFileType = sourcecode.c.c; path = saf_utility_sort.c; sourceTree = "<group>"; };
		50E36040249BDDCC00B74C25 /* saf_utility_misc.h */ = {isa = PBXFileReference; fileEncoding = 4; lastKnownFileType = sourcecode.c.h; path = saf_utility_misc.h; sourceTree = "<group>"; };
		50E36041249BDDCC00B74C25 /* saf_utility_matrixConv.c */ = {isa = PBXFileReference; fileEncoding = 4; lastKnownFileType = sourcecode.c.c; path = saf_utility_matrixConv.c; sourceTree = "<group>"; };
		50E36042249BDDCC00B74C25 /* saf_utility_decor.c */ = {isa = PBXFileReference; fileEncoding = 4; lastKnownFileType = sourcecode.c.c; path = saf_utility_decor.c; sourceTree = "<group>"; };
		50E36043249BDDCC00B74C25 /* saf_utility_pitch.h */ = {isa = PBXFileReference; fileEncoding = 4; lastKnownFileType = sourcecode.c.h; path = saf_utility_pitch.h; sourceTree = "<group>"; };
		50E36045249BDDCC00B74C25 /* saf_reverb_internal.h */ = {isa = PBXFileReference; fileEncoding = 4; lastKnownFileType = sourcecode.c.h; path = saf_reverb_internal.h; sourceTree = "<group>"; };
		50E36046249BDDCC00B74C25 /* saf_reverb.c */ = {isa = PBXFileReference; fileEncoding = 4; lastKnownFileType = sourcecode.c.c; path = saf_reverb.c; sourceTree = "<group>"; };
		50E36047249BDDCC00B74C25 /* saf_reverb_internal.c */ = {isa = PBXFileReference; fileEncoding = 4; lastKnownFileType = sourcecode.c.c; path = saf_reverb_internal.c; sourceTree = "<group>"; };
		50E36048249BDDCC00B74C25 /* saf_reverb.h */ = {isa = PBXFileReference; fileEncoding = 4; lastKnownFileType = sourcecode.c.h; path = saf_reverb.h; sourceTree = "<group>"; };
		50E3604A249BDDCC00B74C25 /* saf_sh.c */ = {isa = PBXFileReference; fileEncoding = 4; lastKnownFileType = sourcecode.c.c; path = saf_sh.c; sourceTree = "<group>"; };
		50E3604B249BDDCC00B74C25 /* saf_sh_internal.h */ = {isa = PBXFileReference; fileEncoding = 4; lastKnownFileType = sourcecode.c.h; path = saf_sh_internal.h; sourceTree = "<group>"; };
		50E3604C249BDDCC00B74C25 /* saf_sh.h */ = {isa = PBXFileReference; fileEncoding = 4; lastKnownFileType = sourcecode.c.h; path = saf_sh.h; sourceTree = "<group>"; };
		50E3604D249BDDCC00B74C25 /* saf_sh_internal.c */ = {isa = PBXFileReference; fileEncoding = 4; lastKnownFileType = sourcecode.c.c; path = saf_sh_internal.c; sourceTree = "<group>"; };
		50E3604F249BDDCC00B74C25 /* saf_sofa_reader.h */ = {isa = PBXFileReference; fileEncoding = 4; lastKnownFileType = sourcecode.c.h; path = saf_sofa_reader.h; sourceTree = "<group>"; };
		50E36050249BDDCC00B74C25 /* saf_sofa_reader.c */ = {isa = PBXFileReference; fileEncoding = 4; lastKnownFileType = sourcecode.c.c; path = saf_sofa_reader.c; sourceTree = "<group>"; };
		50E36052249BDDCC00B74C25 /* saf_vbap.h */ = {isa = PBXFileReference; fileEncoding = 4; lastKnownFileType = sourcecode.c.h; path = saf_vbap.h; sourceTree = "<group>"; };
		50E36053249BDDCC00B74C25 /* saf_vbap_internal.c */ = {isa = PBXFileReference; fileEncoding = 4; lastKnownFileType = sourcecode.c.c; path = saf_vbap_internal.c; sourceTree = "<group>"; };
		50E36054249BDDCC00B74C25 /* saf_vbap.c */ = {isa = PBXFileReference; fileEncoding = 4; lastKnownFileType = sourcecode.c.c; path = saf_vbap.c; sourceTree = "<group>"; };
		50E36055249BDDCC00B74C25 /* saf_vbap_internal.h */ = {isa = PBXFileReference; fileEncoding = 4; lastKnownFileType = sourcecode.c.h; path = saf_vbap_internal.h; sourceTree = "<group>"; };
		50E36057249BDDCC00B74C25 /* saf_default_hrirs.c */ = {isa = PBXFileReference; fileEncoding = 4; lastKnownFileType = sourcecode.c.c; path = saf_default_hrirs.c; sourceTree = "<group>"; };
		50E36059249BDDCC00B74C25 /* saf_hrir.h */ = {isa = PBXFileReference; fileEncoding = 4; lastKnownFileType = sourcecode.c.h; path = saf_hrir.h; sourceTree = "<group>"; };
		50E3605B249BDDCC00B74C25 /* saf_hrir.c */ = {isa = PBXFileReference; fileEncoding = 4; lastKnownFileType = sourcecode.c.c; path = saf_hrir.c; sourceTree = "<group>"; };
		50E3DE2F24BE00F400589B17 /* saf_utility_qmf.c */ = {isa = PBXFileReference; fileEncoding = 4; lastKnownFileType = sourcecode.c.c; path = saf_utility_qmf.c; sourceTree = "<group>"; };
		50E3DE3024BE00F400589B17 /* saf_utility_qmf.h */ = {isa = PBXFileReference; fileEncoding = 4; lastKnownFileType = sourcecode.c.h; path = saf_utility_qmf.h; sourceTree = "<group>"; };
		50E3DE3224C087B300589B17 /* afSTFT_internal.h */ = {isa = PBXFileReference; fileEncoding = 4; lastKnownFileType = sourcecode.c.h; path = afSTFT_internal.h; sourceTree = "<group>"; };
		50E3DE3324C087B300589B17 /* afSTFT_internal.c */ = {isa = PBXFileReference; fileEncoding = 4; lastKnownFileType = sourcecode.c.c; path = afSTFT_internal.c; sourceTree = "<group>"; };
		50E3DE3624C1B81200589B17 /* CMakeLists.txt */ = {isa = PBXFileReference; fileEncoding = 4; lastKnownFileType = text; path = CMakeLists.txt; sourceTree = "<group>"; };
		50E3DE3824C1B81200589B17 /* ambi_bin.h */ = {isa = PBXFileReference; fileEncoding = 4; lastKnownFileType = sourcecode.c.h; path = ambi_bin.h; sourceTree = "<group>"; };
		50E3DE3924C1B81200589B17 /* beamformer.h */ = {isa = PBXFileReference; fileEncoding = 4; lastKnownFileType = sourcecode.c.h; path = beamformer.h; sourceTree = "<group>"; };
		50E3DE3A24C1B81200589B17 /* rotator.h */ = {isa = PBXFileReference; fileEncoding = 4; lastKnownFileType = sourcecode.c.h; path = rotator.h; sourceTree = "<group>"; };
		50E3DE3B24C1B81200589B17 /* decorrelator.h */ = {isa = PBXFileReference; fileEncoding = 4; lastKnownFileType = sourcecode.c.h; path = decorrelator.h; sourceTree = "<group>"; };
		50E3DE3C24C1B81200589B17 /* dirass.h */ = {isa = PBXFileReference; fileEncoding = 4; lastKnownFileType = sourcecode.c.h; path = dirass.h; sourceTree = "<group>"; };
		50E3DE3D24C1B81200589B17 /* matrixconv.h */ = {isa = PBXFileReference; fileEncoding = 4; lastKnownFileType = sourcecode.c.h; path = matrixconv.h; sourceTree = "<group>"; };
		50E3DE3E24C1B81200589B17 /* panner.h */ = {isa = PBXFileReference; fileEncoding = 4; lastKnownFileType = sourcecode.c.h; path = panner.h; sourceTree = "<group>"; };
		50E3DE3F24C1B81200589B17 /* array2sh.h */ = {isa = PBXFileReference; fileEncoding = 4; lastKnownFileType = sourcecode.c.h; path = array2sh.h; sourceTree = "<group>"; };
		50E3DE4024C1B81200589B17 /* binauraliser.h */ = {isa = PBXFileReference; fileEncoding = 4; lastKnownFileType = sourcecode.c.h; path = binauraliser.h; sourceTree = "<group>"; };
		50E3DE4124C1B81200589B17 /* sldoa.h */ = {isa = PBXFileReference; fileEncoding = 4; lastKnownFileType = sourcecode.c.h; path = sldoa.h; sourceTree = "<group>"; };
		50E3DE4224C1B81200589B17 /* pitch_shifter.h */ = {isa = PBXFileReference; fileEncoding = 4; lastKnownFileType = sourcecode.c.h; path = pitch_shifter.h; sourceTree = "<group>"; };
		50E3DE4324C1B81200589B17 /* ambi_enc.h */ = {isa = PBXFileReference; fileEncoding = 4; lastKnownFileType = sourcecode.c.h; path = ambi_enc.h; sourceTree = "<group>"; };
		50E3DE4424C1B81200589B17 /* ambi_drc.h */ = {isa = PBXFileReference; fileEncoding = 4; lastKnownFileType = sourcecode.c.h; path = ambi_drc.h; sourceTree = "<group>"; };
		50E3DE4524C1B81200589B17 /* ambi_dec.h */ = {isa = PBXFileReference; fileEncoding = 4; lastKnownFileType = sourcecode.c.h; path = ambi_dec.h; sourceTree = "<group>"; };
		50E3DE4624C1B81200589B17 /* powermap.h */ = {isa = PBXFileReference; fileEncoding = 4; lastKnownFileType = sourcecode.c.h; path = powermap.h; sourceTree = "<group>"; };
		50E3DE4724C1B81200589B17 /* multiconv.h */ = {isa = PBXFileReference; fileEncoding = 4; lastKnownFileType = sourcecode.c.h; path = multiconv.h; sourceTree = "<group>"; };
		50E3DE4824C1B81200589B17 /* _common.h */ = {isa = PBXFileReference; fileEncoding = 4; lastKnownFileType = sourcecode.c.h; path = _common.h; sourceTree = "<group>"; };
		50E3DE5D24C1B81200589B17 /* ambi_bin_internal.c */ = {isa = PBXFileReference; fileEncoding = 4; lastKnownFileType = sourcecode.c.c; path = ambi_bin_internal.c; sourceTree = "<group>"; };
		50E3DE5E24C1B81200589B17 /* ambi_bin_internal.h */ = {isa = PBXFileReference; fileEncoding = 4; lastKnownFileType = sourcecode.c.h; path = ambi_bin_internal.h; sourceTree = "<group>"; };
		50E3DE5F24C1B81200589B17 /* ambi_bin.c */ = {isa = PBXFileReference; fileEncoding = 4; lastKnownFileType = sourcecode.c.c; path = ambi_bin.c; sourceTree = "<group>"; };
		50E3DEAE24C1BC1B00589B17 /* ambi_dec_internal.c */ = {isa = PBXFileReference; fileEncoding = 4; lastKnownFileType = sourcecode.c.c; path = ambi_dec_internal.c; sourceTree = "<group>"; };
		50E3DEAF24C1BC1B00589B17 /* ambi_dec.c */ = {isa = PBXFileReference; fileEncoding = 4; lastKnownFileType = sourcecode.c.c; path = ambi_dec.c; sourceTree = "<group>"; };
		50E3DEB024C1BC1B00589B17 /* ambi_dec_internal.h */ = {isa = PBXFileReference; fileEncoding = 4; lastKnownFileType = sourcecode.c.h; path = ambi_dec_internal.h; sourceTree = "<group>"; };
		50E3DEB424C1C36D00589B17 /* ambi_drc.c */ = {isa = PBXFileReference; fileEncoding = 4; lastKnownFileType = sourcecode.c.c; path = ambi_drc.c; sourceTree = "<group>"; };
		50E3DEB524C1C36D00589B17 /* ambi_drc_internal.h */ = {isa = PBXFileReference; fileEncoding = 4; lastKnownFileType = sourcecode.c.h; path = ambi_drc_internal.h; sourceTree = "<group>"; };
		50E3DEB624C1C36D00589B17 /* ambi_drc_internal.c */ = {isa = PBXFileReference; fileEncoding = 4; lastKnownFileType = sourcecode.c.c; path = ambi_drc_internal.c; sourceTree = "<group>"; };
		50E3DEBA24C1C56800589B17 /* ambi_enc.c */ = {isa = PBXFileReference; fileEncoding = 4; lastKnownFileType = sourcecode.c.c; path = ambi_enc.c; sourceTree = "<group>"; };
		50E3DEBB24C1C56800589B17 /* ambi_enc_internal.h */ = {isa = PBXFileReference; fileEncoding = 4; lastKnownFileType = sourcecode.c.h; path = ambi_enc_internal.h; sourceTree = "<group>"; };
		50E3DEBC24C1C56800589B17 /* ambi_enc_internal.c */ = {isa = PBXFileReference; fileEncoding = 4; lastKnownFileType = sourcecode.c.c; path = ambi_enc_internal.c; sourceTree = "<group>"; };
		50E3DEC024C1C5AB00589B17 /* array2sh_internal.c */ = {isa = PBXFileReference; fileEncoding = 4; lastKnownFileType = sourcecode.c.c; path = array2sh_internal.c; sourceTree = "<group>"; };
		50E3DEC124C1C5AB00589B17 /* array2sh.c */ = {isa = PBXFileReference; fileEncoding = 4; lastKnownFileType = sourcecode.c.c; path = array2sh.c; sourceTree = "<group>"; };
		50E3DEC224C1C5AB00589B17 /* array2sh_internal.h */ = {isa = PBXFileReference; fileEncoding = 4; lastKnownFileType = sourcecode.c.h; path = array2sh_internal.h; sourceTree = "<group>"; };
		50E3DEC624C1C80B00589B17 /* dirass_internal.c */ = {isa = PBXFileReference; fileEncoding = 4; lastKnownFileType = sourcecode.c.c; path = dirass_internal.c; sourceTree = "<group>"; };
		50E3DEC724C1C80B00589B17 /* dirass.c */ = {isa = PBXFileReference; fileEncoding = 4; lastKnownFileType = sourcecode.c.c; path = dirass.c; sourceTree = "<group>"; };
		50E3DEC824C1C80B00589B17 /* dirass_internal.h */ = {isa = PBXFileReference; fileEncoding = 4; lastKnownFileType = sourcecode.c.h; path = dirass_internal.h; sourceTree = "<group>"; };
		50E3DECA24C1C80B00589B17 /* pitch_shifter_internal.c */ = {isa = PBXFileReference; fileEncoding = 4; lastKnownFileType = sourcecode.c.c; path = pitch_shifter_internal.c; sourceTree = "<group>"; };
		50E3DECB24C1C80B00589B17 /* pitch_shifter.c */ = {isa = PBXFileReference; fileEncoding = 4; lastKnownFileType = sourcecode.c.c; path = pitch_shifter.c; sourceTree = "<group>"; };
		50E3DECC24C1C80B00589B17 /* pitch_shifter_internal.h */ = {isa = PBXFileReference; fileEncoding = 4; lastKnownFileType = sourcecode.c.h; path = pitch_shifter_internal.h; sourceTree = "<group>"; };
		50E3DECE24C1C80B00589B17 /* rotator_internal.c */ = {isa = PBXFileReference; fileEncoding = 4; lastKnownFileType = sourcecode.c.c; path = rotator_internal.c; sourceTree = "<group>"; };
		50E3DECF24C1C80B00589B17 /* rotator.c */ = {isa = PBXFileReference; fileEncoding = 4; lastKnownFileType = sourcecode.c.c; path = rotator.c; sourceTree = "<group>"; };
		50E3DED024C1C80B00589B17 /* rotator_internal.h */ = {isa = PBXFileReference; fileEncoding = 4; lastKnownFileType = sourcecode.c.h; path = rotator_internal.h; sourceTree = "<group>"; };
		50E3DED224C1C80B00589B17 /* beamformer_internal.h */ = {isa = PBXFileReference; fileEncoding = 4; lastKnownFileType = sourcecode.c.h; path = beamformer_internal.h; sourceTree = "<group>"; };
		50E3DED324C1C80B00589B17 /* beamformer.c */ = {isa = PBXFileReference; fileEncoding = 4; lastKnownFileType = sourcecode.c.c; path = beamformer.c; sourceTree = "<group>"; };
		50E3DED424C1C80B00589B17 /* beamformer_internal.c */ = {isa = PBXFileReference; fileEncoding = 4; lastKnownFileType = sourcecode.c.c; path = beamformer_internal.c; sourceTree = "<group>"; };
		50E3DED624C1C80B00589B17 /* multiconv_internal.c */ = {isa = PBXFileReference; fileEncoding = 4; lastKnownFileType = sourcecode.c.c; path = multiconv_internal.c; sourceTree = "<group>"; };
		50E3DED724C1C80B00589B17 /* multiconv.c */ = {isa = PBXFileReference; fileEncoding = 4; lastKnownFileType = sourcecode.c.c; path = multiconv.c; sourceTree = "<group>"; };
		50E3DED824C1C80B00589B17 /* multiconv_internal.h */ = {isa = PBXFileReference; fileEncoding = 4; lastKnownFileType = sourcecode.c.h; path = multiconv_internal.h; sourceTree = "<group>"; };
		50E3DEDA24C1C80C00589B17 /* matrixconv_internal.h */ = {isa = PBXFileReference; fileEncoding = 4; lastKnownFileType = sourcecode.c.h; path = matrixconv_internal.h; sourceTree = "<group>"; };
		50E3DEDB24C1C80C00589B17 /* matrixconv_internal.c */ = {isa = PBXFileReference; fileEncoding = 4; lastKnownFileType = sourcecode.c.c; path = matrixconv_internal.c; sourceTree = "<group>"; };
		50E3DEDC24C1C80C00589B17 /* matrixconv.c */ = {isa = PBXFileReference; fileEncoding = 4; lastKnownFileType = sourcecode.c.c; path = matrixconv.c; sourceTree = "<group>"; };
		50E3DEEA24C1D16400589B17 /* binauraliser_internal.c */ = {isa = PBXFileReference; fileEncoding = 4; lastKnownFileType = sourcecode.c.c; path = binauraliser_internal.c; sourceTree = "<group>"; };
		50E3DEEB24C1D16400589B17 /* binauraliser.c */ = {isa = PBXFileReference; fileEncoding = 4; lastKnownFileType = sourcecode.c.c; path = binauraliser.c; sourceTree = "<group>"; };
		50E3DEEC24C1D16400589B17 /* binauraliser_internal.h */ = {isa = PBXFileReference; fileEncoding = 4; lastKnownFileType = sourcecode.c.h; path = binauraliser_internal.h; sourceTree = "<group>"; };
		50E3DEF024C1D3A900589B17 /* decorrelator_internal.h */ = {isa = PBXFileReference; fileEncoding = 4; lastKnownFileType = sourcecode.c.h; path = decorrelator_internal.h; sourceTree = "<group>"; };
		50E3DEF124C1D3A900589B17 /* decorrelator.c */ = {isa = PBXFileReference; fileEncoding = 4; lastKnownFileType = sourcecode.c.c; path = decorrelator.c; sourceTree = "<group>"; };
		50E3DEF224C1D3A900589B17 /* decorrelator_internal.c */ = {isa = PBXFileReference; fileEncoding = 4; lastKnownFileType = sourcecode.c.c; path = decorrelator_internal.c; sourceTree = "<group>"; };
		50E3DEF624C1D4EA00589B17 /* panner_internal.c */ = {isa = PBXFileReference; fileEncoding = 4; lastKnownFileType = sourcecode.c.c; path = panner_internal.c; sourceTree = "<group>"; };
		50E3DEF724C1D4EA00589B17 /* panner.c */ = {isa = PBXFileReference; fileEncoding = 4; lastKnownFileType = sourcecode.c.c; path = panner.c; sourceTree = "<group>"; };
		50E3DEF824C1D4EA00589B17 /* panner_internal.h */ = {isa = PBXFileReference; fileEncoding = 4; lastKnownFileType = sourcecode.c.h; path = panner_internal.h; sourceTree = "<group>"; };
		50E3DEFA24C1D4EA00589B17 /* sldoa_internal.h */ = {isa = PBXFileReference; fileEncoding = 4; lastKnownFileType = sourcecode.c.h; path = sldoa_internal.h; sourceTree = "<group>"; };
		50E3DEFB24C1D4EA00589B17 /* sldoa_database.c */ = {isa = PBXFileReference; fileEncoding = 4; lastKnownFileType = sourcecode.c.c; path = sldoa_database.c; sourceTree = "<group>"; };
		50E3DEFC24C1D4EA00589B17 /* sldoa.c */ = {isa = PBXFileReference; fileEncoding = 4; lastKnownFileType = sourcecode.c.c; path = sldoa.c; sourceTree = "<group>"; };
		50E3DEFD24C1D4EA00589B17 /* sldoa_internal.c */ = {isa = PBXFileReference; fileEncoding = 4; lastKnownFileType = sourcecode.c.c; path = sldoa_internal.c; sourceTree = "<group>"; };
		50E3DEFE24C1D4EA00589B17 /* sldoa_database.h */ = {isa = PBXFileReference; fileEncoding = 4; lastKnownFileType = sourcecode.c.h; path = sldoa_database.h; sourceTree = "<group>"; };
		50E3DF0024C1D4EA00589B17 /* powermap_internal.h */ = {isa = PBXFileReference; fileEncoding = 4; lastKnownFileType = sourcecode.c.h; path = powermap_internal.h; sourceTree = "<group>"; };
		50E3DF0124C1D4EA00589B17 /* powermap.c */ = {isa = PBXFileReference; fileEncoding = 4; lastKnownFileType = sourcecode.c.c; path = powermap.c; sourceTree = "<group>"; };
		50E3DF0224C1D4EA00589B17 /* powermap_internal.c */ = {isa = PBXFileReference; fileEncoding = 4; lastKnownFileType = sourcecode.c.c; path = powermap_internal.c; sourceTree = "<group>"; };
		50E3DFA224DC3FAA00589B17 /* saf_externals.h */ = {isa = PBXFileReference; fileEncoding = 4; lastKnownFileType = sourcecode.c.h; path = saf_externals.h; sourceTree = "<group>"; };
		50E3DFB624E1B64800589B17 /* ambi_roomsim_internal.c */ = {isa = PBXFileReference; fileEncoding = 4; lastKnownFileType = sourcecode.c.c; path = ambi_roomsim_internal.c; sourceTree = "<group>"; };
		50E3DFB724E1B64800589B17 /* ambi_roomsim_internal.h */ = {isa = PBXFileReference; fileEncoding = 4; lastKnownFileType = sourcecode.c.h; path = ambi_roomsim_internal.h; sourceTree = "<group>"; };
		50E3DFB824E1B64800589B17 /* ambi_roomsim.c */ = {isa = PBXFileReference; fileEncoding = 4; lastKnownFileType = sourcecode.c.c; path = ambi_roomsim.c; sourceTree = "<group>"; };
		50E3DFBB24E1B66100589B17 /* ambi_roomsim.h */ = {isa = PBXFileReference; fileEncoding = 4; lastKnownFileType = sourcecode.c.h; path = ambi_roomsim.h; sourceTree = "<group>"; };
		50E5CD1424AF3E5800019898 /* saf_utility_geometry.c */ = {isa = PBXFileReference; fileEncoding = 4; lastKnownFileType = sourcecode.c.c; path = saf_utility_geometry.c; sourceTree = "<group>"; };
		50E5CD1524AF3E5800019898 /* saf_utility_geometry.h */ = {isa = PBXFileReference; fileEncoding = 4; lastKnownFileType = sourcecode.c.h; path = saf_utility_geometry.h; sourceTree = "<group>"; };
		50E5CDA924B4580900019898 /* saf_utility_latticeCoeffs.c */ = {isa = PBXFileReference; fileEncoding = 4; lastKnownFileType = sourcecode.c.c; path = saf_utility_latticeCoeffs.c; sourceTree = "<group>"; };
<<<<<<< HEAD
		56D2861F25655DBD0072380A /* tvconv_internal.h */ = {isa = PBXFileReference; lastKnownFileType = sourcecode.c.h; path = tvconv_internal.h; sourceTree = "<group>"; };
		56D2862025655DBD0072380A /* tvconv_internal.c */ = {isa = PBXFileReference; lastKnownFileType = sourcecode.c.c; path = tvconv_internal.c; sourceTree = "<group>"; };
		56D2862325655E470072380A /* tvconv.h */ = {isa = PBXFileReference; lastKnownFileType = sourcecode.c.h; path = tvconv.h; sourceTree = "<group>"; };
		56D2862425655E470072380A /* tvconv.c */ = {isa = PBXFileReference; lastKnownFileType = sourcecode.c.c; path = tvconv.c; sourceTree = "<group>"; };
=======
		50FA6AB026D433B000369945 /* mysofa.h */ = {isa = PBXFileReference; fileEncoding = 4; lastKnownFileType = sourcecode.c.h; path = mysofa.h; sourceTree = "<group>"; };
		50FA6AB226D433B000369945 /* kdtree.h */ = {isa = PBXFileReference; fileEncoding = 4; lastKnownFileType = sourcecode.c.h; path = kdtree.h; sourceTree = "<group>"; };
		50FA6AB326D433B000369945 /* mysofa_internal.c */ = {isa = PBXFileReference; fileEncoding = 4; lastKnownFileType = sourcecode.c.c; path = mysofa_internal.c; sourceTree = "<group>"; };
		50FA6AB426D433B000369945 /* hdf_reader.h */ = {isa = PBXFileReference; fileEncoding = 4; lastKnownFileType = sourcecode.c.h; path = hdf_reader.h; sourceTree = "<group>"; };
		50FA6AB526D433B000369945 /* mysofa_internal.h */ = {isa = PBXFileReference; fileEncoding = 4; lastKnownFileType = sourcecode.c.h; path = mysofa_internal.h; sourceTree = "<group>"; };
		50FA6AB626D433B000369945 /* hdf_dataobject.c */ = {isa = PBXFileReference; fileEncoding = 4; lastKnownFileType = sourcecode.c.c; path = hdf_dataobject.c; sourceTree = "<group>"; };
		50FA6AB726D433B000369945 /* kdtree.c */ = {isa = PBXFileReference; fileEncoding = 4; lastKnownFileType = sourcecode.c.c; path = kdtree.c; sourceTree = "<group>"; };
		50FA6AB826D433B000369945 /* hdf_fractalhead.c */ = {isa = PBXFileReference; fileEncoding = 4; lastKnownFileType = sourcecode.c.c; path = hdf_fractalhead.c; sourceTree = "<group>"; };
		50FA6AB926D433B000369945 /* hdf_reader.c */ = {isa = PBXFileReference; fileEncoding = 4; lastKnownFileType = sourcecode.c.c; path = hdf_reader.c; sourceTree = "<group>"; };
		50FA6ABA26D433B000369945 /* mysofa.c */ = {isa = PBXFileReference; fileEncoding = 4; lastKnownFileType = sourcecode.c.c; path = mysofa.c; sourceTree = "<group>"; };
>>>>>>> e1ddc199
/* End PBXFileReference section */

/* Begin PBXFrameworksBuildPhase section */
		506254B62456BCCB00C304A7 /* Frameworks */ = {
			isa = PBXFrameworksBuildPhase;
			buildActionMask = 2147483647;
			files = (
			);
			runOnlyForDeploymentPostprocessing = 0;
		};
/* End PBXFrameworksBuildPhase section */

/* Begin PBXGroup section */
		5032CDC42744FDE2001855CD /* zlib */ = {
			isa = PBXGroup;
			children = (
				5032CDC52744FDE2001855CD /* zutil.h */,
				5032CDC62744FDE2001855CD /* inftrees.h */,
				5032CDC72744FDE2001855CD /* inflate.c */,
				5032CDC82744FDE2001855CD /* compress.c */,
				5032CDC92744FDE2001855CD /* deflate.c */,
				5032CDCA2744FDE2001855CD /* inffixed.h */,
				5032CDCB2744FDE2001855CD /* trees.h */,
				5032CDCC2744FDE2001855CD /* inffast.h */,
				5032CDCD2744FDE2001855CD /* crc32.c */,
				5032CDCE2744FDE2001855CD /* infback.c */,
				5032CDCF2744FDE2001855CD /* zutil.c */,
				5032CDD02744FDE2001855CD /* deflate.h */,
				5032CDD12744FDE2001855CD /* zlib.h */,
				5032CDD22744FDE2001855CD /* inflate.h */,
				5032CDD32744FDE2001855CD /* inftrees.c */,
				5032CDD42744FDE2001855CD /* uncompr.c */,
				5032CDD52744FDE2001855CD /* trees.c */,
				5032CDD62744FDE2001855CD /* crc32.h */,
				5032CDD72744FDE2001855CD /* inffast.c */,
				5032CDD82744FDE2001855CD /* adler32.c */,
				5032CDD92744FDE2001855CD /* zconf.h */,
			);
			path = zlib;
			sourceTree = "<group>";
		};
		506254B02456BCCB00C304A7 = {
			isa = PBXGroup;
			children = (
				506254BA2456BCCB00C304A7 /* Products */,
				50933FE927181A450064F222 /* include */,
				50933FDE27181A450064F222 /* src */,
				50E3DE3524C1B81200589B17 /* examples */,
				50E36006249BDDCB00B74C25 /* framework */,
			);
			sourceTree = "<group>";
		};
		506254BA2456BCCB00C304A7 /* Products */ = {
			isa = PBXGroup;
			children = (
				506254B92456BCCB00C304A7 /* test */,
			);
			name = Products;
			sourceTree = "<group>";
		};
		506DE0CD268311B700BFD406 /* speex_resampler */ = {
			isa = PBXGroup;
			children = (
				506DE0D5268313FC00BFD406 /* arch.h */,
				506DE0D92683151300BFD406 /* os_support.h */,
				506DE0D32683126900BFD406 /* speex_resampler.h */,
				506DE0CE268311B700BFD406 /* resample.c */,
				506DE0CF268311B700BFD406 /* resample_neon.h */,
				506DE0D0268311B700BFD406 /* resample_sse.h */,
				506DE0D7268314A500BFD406 /* speexdsp_types.h */,
			);
			path = speex_resampler;
			sourceTree = "<group>";
		};
		508CC47B24EAA0A4006DF0C7 /* saf_tracker */ = {
			isa = PBXGroup;
			children = (
				508CC47C24EAA0A4006DF0C7 /* saf_tracker_internal.c */,
				508CC47F24EAA0A4006DF0C7 /* saf_tracker_internal.h */,
				508CC47E24EAA0A4006DF0C7 /* saf_tracker.c */,
				508CC47D24EAA0A4006DF0C7 /* saf_tracker.h */,
			);
			path = saf_tracker;
			sourceTree = "<group>";
		};
		50933FDE27181A450064F222 /* src */ = {
			isa = PBXGroup;
			children = (
				50933FE227181A450064F222 /* resources */,
				50933FDF27181A450064F222 /* saf_test_wrapper.cpp */,
				50933FE127181A450064F222 /* saf_test.c */,
				5093400927181D460064F222 /* test__cdf4sap_module.c */,
				5093401527181F8B0064F222 /* test__examples.c */,
				5093400127181D450064F222 /* test__hoa_module.c */,
				5093400227181D450064F222 /* test__hrir_module.c */,
				5093401627181F8B0064F222 /* test__resources.c */,
				5093400727181D460064F222 /* test__reverb_module.c */,
				5093400527181D460064F222 /* test__sh_module.c */,
				5093400827181D460064F222 /* test__sofa_reader_module.c */,
				5093400327181D450064F222 /* test__tracker_module.c */,
				5093400627181D460064F222 /* test__utilities_module.c */,
				5093400427181D460064F222 /* test__vbap_module.c */,
			);
			path = src;
			sourceTree = "<group>";
		};
		50933FE227181A450064F222 /* resources */ = {
			isa = PBXGroup;
			children = (
				50933FE327181A450064F222 /* timer.c */,
				50933FE427181A450064F222 /* unity.c */,
			);
			path = resources;
			sourceTree = "<group>";
		};
		50933FE927181A450064F222 /* include */ = {
			isa = PBXGroup;
			children = (
				5093401B2718205E0064F222 /* resources */,
				50933FEB27181A450064F222 /* saf_test.h */,
			);
			path = include;
			sourceTree = "<group>";
		};
		5093401B2718205E0064F222 /* resources */ = {
			isa = PBXGroup;
			children = (
				5093401C2718205E0064F222 /* timer.h */,
				5093401D2718205E0064F222 /* unity_internals.h */,
				5093401E2718205E0064F222 /* unity.h */,
			);
			path = resources;
			sourceTree = "<group>";
		};
		50C18ED2261E3FCC008A17B1 /* spreader */ = {
			isa = PBXGroup;
			children = (
				50C18ED3261E3FCC008A17B1 /* spreader.c */,
				50C18ED4261E3FCC008A17B1 /* spreader_internal.h */,
				50C18ED5261E3FCC008A17B1 /* spreader_internal.c */,
			);
			path = spreader;
			sourceTree = "<group>";
		};
		50E36006249BDDCB00B74C25 /* framework */ = {
			isa = PBXGroup;
			children = (
				50E36007249BDDCB00B74C25 /* CMakeLists.txt */,
				50E36008249BDDCB00B74C25 /* include */,
				50E3601C249BDDCB00B74C25 /* modules */,
				50E3600A249BDDCB00B74C25 /* resources */,
			);
			name = framework;
			path = ../framework;
			sourceTree = "<group>";
		};
		50E36008249BDDCB00B74C25 /* include */ = {
			isa = PBXGroup;
			children = (
				50E3DFA224DC3FAA00589B17 /* saf_externals.h */,
				50E36009249BDDCB00B74C25 /* saf.h */,
			);
			path = include;
			sourceTree = "<group>";
		};
		50E3600A249BDDCB00B74C25 /* resources */ = {
			isa = PBXGroup;
			children = (
				50E36015249BDDCB00B74C25 /* afSTFT */,
				50E3600B249BDDCB00B74C25 /* CMakeLists.txt */,
				50E36019249BDDCB00B74C25 /* convhull_3d */,
				50E3600F249BDDCB00B74C25 /* kissFFT */,
				50E3600C249BDDCB00B74C25 /* md_malloc */,
				506DE0CD268311B700BFD406 /* speex_resampler */,
				5032CDC42744FDE2001855CD /* zlib */,
			);
			path = resources;
			sourceTree = "<group>";
		};
		50E3600C249BDDCB00B74C25 /* md_malloc */ = {
			isa = PBXGroup;
			children = (
				50E3600D249BDDCB00B74C25 /* md_malloc.c */,
				50E3600E249BDDCB00B74C25 /* md_malloc.h */,
			);
			path = md_malloc;
			sourceTree = "<group>";
		};
		50E3600F249BDDCB00B74C25 /* kissFFT */ = {
			isa = PBXGroup;
			children = (
				50E36010249BDDCB00B74C25 /* kiss_fft.c */,
				50E36011249BDDCB00B74C25 /* kiss_fftr.c */,
				50E36012249BDDCB00B74C25 /* _kiss_fft_guts.h */,
				50E36013249BDDCB00B74C25 /* kiss_fft.h */,
				50E36014249BDDCB00B74C25 /* kiss_fftr.h */,
			);
			path = kissFFT;
			sourceTree = "<group>";
		};
		50E36015249BDDCB00B74C25 /* afSTFT */ = {
			isa = PBXGroup;
			children = (
				50E3DE3324C087B300589B17 /* afSTFT_internal.c */,
				50E3DE3224C087B300589B17 /* afSTFT_internal.h */,
				50E36016249BDDCB00B74C25 /* afSTFTlib.c */,
				50E36018249BDDCB00B74C25 /* afSTFTlib.h */,
				50E36017249BDDCB00B74C25 /* afSTFT_protoFilter.h */,
			);
			path = afSTFT;
			sourceTree = "<group>";
		};
		50E36019249BDDCB00B74C25 /* convhull_3d */ = {
			isa = PBXGroup;
			children = (
				50E3601A249BDDCB00B74C25 /* convhull_3d.h */,
				50E3601B249BDDCB00B74C25 /* convhull_3d.c */,
			);
			path = convhull_3d;
			sourceTree = "<group>";
		};
		50E3601C249BDDCB00B74C25 /* modules */ = {
			isa = PBXGroup;
			children = (
				50E36025249BDDCB00B74C25 /* CMakeLists.txt */,
				50E3601D249BDDCB00B74C25 /* saf_cdf4sap */,
				50E36020249BDDCB00B74C25 /* saf_hoa */,
				50E36056249BDDCC00B74C25 /* saf_hrir */,
				50E36044249BDDCC00B74C25 /* saf_reverb */,
				50E36049249BDDCC00B74C25 /* saf_sh */,
				50E3604E249BDDCC00B74C25 /* saf_sofa_reader */,
				508CC47B24EAA0A4006DF0C7 /* saf_tracker */,
				50E36026249BDDCB00B74C25 /* saf_utilities */,
				50E36051249BDDCC00B74C25 /* saf_vbap */,
			);
			path = modules;
			sourceTree = "<group>";
		};
		50E3601D249BDDCB00B74C25 /* saf_cdf4sap */ = {
			isa = PBXGroup;
			children = (
				50E3601E249BDDCB00B74C25 /* saf_cdf4sap.h */,
				50E3601F249BDDCB00B74C25 /* saf_cdf4sap.c */,
			);
			path = saf_cdf4sap;
			sourceTree = "<group>";
		};
		50E36020249BDDCB00B74C25 /* saf_hoa */ = {
			isa = PBXGroup;
			children = (
				50E36021249BDDCB00B74C25 /* saf_hoa.h */,
				50E36022249BDDCB00B74C25 /* saf_hoa_internal.c */,
				50E36023249BDDCB00B74C25 /* saf_hoa.c */,
				50E36024249BDDCB00B74C25 /* saf_hoa_internal.h */,
			);
			path = saf_hoa;
			sourceTree = "<group>";
		};
		50E36026249BDDCB00B74C25 /* saf_utilities */ = {
			isa = PBXGroup;
			children = (
				50E36033249BDDCC00B74C25 /* saf_utilities.h */,
				50E36029249BDDCB00B74C25 /* saf_utility_bessel.c */,
				50E3603C249BDDCC00B74C25 /* saf_utility_bessel.h */,
				50E3603A249BDDCC00B74C25 /* saf_utility_complex.c */,
				50E3602A249BDDCB00B74C25 /* saf_utility_complex.h */,
				50E36042249BDDCC00B74C25 /* saf_utility_decor.c */,
				50E36034249BDDCC00B74C25 /* saf_utility_decor.h */,
				50E3602D249BDDCB00B74C25 /* saf_utility_fft.c */,
				50E36038249BDDCC00B74C25 /* saf_utility_fft.h */,
				50E36039249BDDCC00B74C25 /* saf_utility_filters.c */,
				50E3602C249BDDCB00B74C25 /* saf_utility_filters.h */,
				50E5CD1424AF3E5800019898 /* saf_utility_geometry.c */,
				50E5CD1524AF3E5800019898 /* saf_utility_geometry.h */,
				50E5CDA924B4580900019898 /* saf_utility_latticeCoeffs.c */,
				50E3603B249BDDCC00B74C25 /* saf_utility_loudspeaker_presets.c */,
				50E3602B249BDDCB00B74C25 /* saf_utility_loudspeaker_presets.h */,
				50E36041249BDDCC00B74C25 /* saf_utility_matrixConv.c */,
				50E36035249BDDCC00B74C25 /* saf_utility_matrixConv.h */,
				50E3602E249BDDCB00B74C25 /* saf_utility_misc.c */,
				50E36040249BDDCC00B74C25 /* saf_utility_misc.h */,
				50E36032249BDDCC00B74C25 /* saf_utility_pitch.c */,
				50E36043249BDDCC00B74C25 /* saf_utility_pitch.h */,
				50E3DE2F24BE00F400589B17 /* saf_utility_qmf.c */,
				50E3DE3024BE00F400589B17 /* saf_utility_qmf.h */,
				50E36028249BDDCB00B74C25 /* saf_utility_sensorarray_presets.c */,
				50E36036249BDDCC00B74C25 /* saf_utility_sensorarray_presets.h */,
				50E3603F249BDDCC00B74C25 /* saf_utility_sort.c */,
				50E36030249BDDCC00B74C25 /* saf_utility_sort.h */,
				50E3603E249BDDCC00B74C25 /* saf_utility_veclib.c */,
				50E3602F249BDDCC00B74C25 /* saf_utility_veclib.h */,
			);
			path = saf_utilities;
			sourceTree = "<group>";
		};
		50E36044249BDDCC00B74C25 /* saf_reverb */ = {
			isa = PBXGroup;
			children = (
				50E36047249BDDCC00B74C25 /* saf_reverb_internal.c */,
				50E36045249BDDCC00B74C25 /* saf_reverb_internal.h */,
				50E36046249BDDCC00B74C25 /* saf_reverb.c */,
				50E36048249BDDCC00B74C25 /* saf_reverb.h */,
			);
			path = saf_reverb;
			sourceTree = "<group>";
		};
		50E36049249BDDCC00B74C25 /* saf_sh */ = {
			isa = PBXGroup;
			children = (
				50E3604A249BDDCC00B74C25 /* saf_sh.c */,
				50E3604B249BDDCC00B74C25 /* saf_sh_internal.h */,
				50E3604C249BDDCC00B74C25 /* saf_sh.h */,
				50E3604D249BDDCC00B74C25 /* saf_sh_internal.c */,
			);
			path = saf_sh;
			sourceTree = "<group>";
		};
		50E3604E249BDDCC00B74C25 /* saf_sofa_reader */ = {
			isa = PBXGroup;
			children = (
				50FA6AAF26D433B000369945 /* libmysofa */,
				50E3604F249BDDCC00B74C25 /* saf_sofa_reader.h */,
				50E36050249BDDCC00B74C25 /* saf_sofa_reader.c */,
			);
			path = saf_sofa_reader;
			sourceTree = "<group>";
		};
		50E36051249BDDCC00B74C25 /* saf_vbap */ = {
			isa = PBXGroup;
			children = (
				50E36052249BDDCC00B74C25 /* saf_vbap.h */,
				50E36053249BDDCC00B74C25 /* saf_vbap_internal.c */,
				50E36054249BDDCC00B74C25 /* saf_vbap.c */,
				50E36055249BDDCC00B74C25 /* saf_vbap_internal.h */,
			);
			path = saf_vbap;
			sourceTree = "<group>";
		};
		50E36056249BDDCC00B74C25 /* saf_hrir */ = {
			isa = PBXGroup;
			children = (
				50E36057249BDDCC00B74C25 /* saf_default_hrirs.c */,
				50E36059249BDDCC00B74C25 /* saf_hrir.h */,
				50E3605B249BDDCC00B74C25 /* saf_hrir.c */,
			);
			path = saf_hrir;
			sourceTree = "<group>";
		};
		50E3DE3524C1B81200589B17 /* examples */ = {
			isa = PBXGroup;
			children = (
				50E3DE3624C1B81200589B17 /* CMakeLists.txt */,
				50E3DE3724C1B81200589B17 /* include */,
				50E3DE4924C1B81200589B17 /* src */,
			);
			name = examples;
			path = ../examples;
			sourceTree = "<group>";
		};
		50E3DE3724C1B81200589B17 /* include */ = {
			isa = PBXGroup;
			children = (
				50E3DE4824C1B81200589B17 /* _common.h */,
				50E3DE3824C1B81200589B17 /* ambi_bin.h */,
				50E3DE4524C1B81200589B17 /* ambi_dec.h */,
				50E3DE4424C1B81200589B17 /* ambi_drc.h */,
				50E3DE4324C1B81200589B17 /* ambi_enc.h */,
				50E3DFBB24E1B66100589B17 /* ambi_roomsim.h */,
				50E3DE3F24C1B81200589B17 /* array2sh.h */,
				50E3DE3924C1B81200589B17 /* beamformer.h */,
				50E3DE4024C1B81200589B17 /* binauraliser.h */,
				50E3DE3B24C1B81200589B17 /* decorrelator.h */,
				50E3DE3C24C1B81200589B17 /* dirass.h */,
				50E3DE3D24C1B81200589B17 /* matrixconv.h */,
				50E3DE4724C1B81200589B17 /* multiconv.h */,
				50E3DE3E24C1B81200589B17 /* panner.h */,
				50E3DE4224C1B81200589B17 /* pitch_shifter.h */,
				50E3DE4624C1B81200589B17 /* powermap.h */,
				50E3DE3A24C1B81200589B17 /* rotator.h */,
				50E3DE4124C1B81200589B17 /* sldoa.h */,
				50C18ED1261E3FBB008A17B1 /* spreader.h */,
				56D2862325655E470072380A /* tvconv.h */,
			);
			path = include;
			sourceTree = "<group>";
		};
		50E3DE4924C1B81200589B17 /* src */ = {
			isa = PBXGroup;
			children = (
				50E3DE5C24C1B81200589B17 /* ambi_bin */,
				50E3DEAD24C1BC1B00589B17 /* ambi_dec */,
				50E3DEB324C1C36D00589B17 /* ambi_drc */,
				50E3DEB924C1C56800589B17 /* ambi_enc */,
				50E3DFB524E1B64800589B17 /* ambi_roomsim */,
				50E3DEBF24C1C5AB00589B17 /* array2sh */,
				50E3DED124C1C80B00589B17 /* beamformer */,
				50E3DEE924C1D16400589B17 /* binauraliser */,
				50E3DEEF24C1D3A900589B17 /* decorrelator */,
				50E3DEC524C1C80B00589B17 /* dirass */,
				50E3DED924C1C80C00589B17 /* matrixconv */,
				50E3DED524C1C80B00589B17 /* multiconv */,
				50E3DEF524C1D4EA00589B17 /* panner */,
				50E3DEC924C1C80B00589B17 /* pitch_shifter */,
				50E3DEFF24C1D4EA00589B17 /* powermap */,
				50E3DECD24C1C80B00589B17 /* rotator */,
				50E3DEF924C1D4EA00589B17 /* sldoa */,
				50C18ED2261E3FCC008A17B1 /* spreader */,
				56D2861E25655D210072380A /* tvconv */,
			);
			path = src;
			sourceTree = "<group>";
		};
		50E3DE5C24C1B81200589B17 /* ambi_bin */ = {
			isa = PBXGroup;
			children = (
				50E3DE5D24C1B81200589B17 /* ambi_bin_internal.c */,
				50E3DE5E24C1B81200589B17 /* ambi_bin_internal.h */,
				50E3DE5F24C1B81200589B17 /* ambi_bin.c */,
			);
			path = ambi_bin;
			sourceTree = "<group>";
		};
		50E3DEAD24C1BC1B00589B17 /* ambi_dec */ = {
			isa = PBXGroup;
			children = (
				50E3DEAE24C1BC1B00589B17 /* ambi_dec_internal.c */,
				50E3DEAF24C1BC1B00589B17 /* ambi_dec.c */,
				50E3DEB024C1BC1B00589B17 /* ambi_dec_internal.h */,
			);
			path = ambi_dec;
			sourceTree = "<group>";
		};
		50E3DEB324C1C36D00589B17 /* ambi_drc */ = {
			isa = PBXGroup;
			children = (
				50E3DEB424C1C36D00589B17 /* ambi_drc.c */,
				50E3DEB524C1C36D00589B17 /* ambi_drc_internal.h */,
				50E3DEB624C1C36D00589B17 /* ambi_drc_internal.c */,
			);
			path = ambi_drc;
			sourceTree = "<group>";
		};
		50E3DEB924C1C56800589B17 /* ambi_enc */ = {
			isa = PBXGroup;
			children = (
				50E3DEBA24C1C56800589B17 /* ambi_enc.c */,
				50E3DEBB24C1C56800589B17 /* ambi_enc_internal.h */,
				50E3DEBC24C1C56800589B17 /* ambi_enc_internal.c */,
			);
			path = ambi_enc;
			sourceTree = "<group>";
		};
		50E3DEBF24C1C5AB00589B17 /* array2sh */ = {
			isa = PBXGroup;
			children = (
				50E3DEC024C1C5AB00589B17 /* array2sh_internal.c */,
				50E3DEC124C1C5AB00589B17 /* array2sh.c */,
				50E3DEC224C1C5AB00589B17 /* array2sh_internal.h */,
			);
			path = array2sh;
			sourceTree = "<group>";
		};
		50E3DEC524C1C80B00589B17 /* dirass */ = {
			isa = PBXGroup;
			children = (
				50E3DEC624C1C80B00589B17 /* dirass_internal.c */,
				50E3DEC724C1C80B00589B17 /* dirass.c */,
				50E3DEC824C1C80B00589B17 /* dirass_internal.h */,
			);
			path = dirass;
			sourceTree = "<group>";
		};
		50E3DEC924C1C80B00589B17 /* pitch_shifter */ = {
			isa = PBXGroup;
			children = (
				50E3DECA24C1C80B00589B17 /* pitch_shifter_internal.c */,
				50E3DECB24C1C80B00589B17 /* pitch_shifter.c */,
				50E3DECC24C1C80B00589B17 /* pitch_shifter_internal.h */,
			);
			path = pitch_shifter;
			sourceTree = "<group>";
		};
		50E3DECD24C1C80B00589B17 /* rotator */ = {
			isa = PBXGroup;
			children = (
				50E3DECE24C1C80B00589B17 /* rotator_internal.c */,
				50E3DECF24C1C80B00589B17 /* rotator.c */,
				50E3DED024C1C80B00589B17 /* rotator_internal.h */,
			);
			path = rotator;
			sourceTree = "<group>";
		};
		50E3DED124C1C80B00589B17 /* beamformer */ = {
			isa = PBXGroup;
			children = (
				50E3DED224C1C80B00589B17 /* beamformer_internal.h */,
				50E3DED324C1C80B00589B17 /* beamformer.c */,
				50E3DED424C1C80B00589B17 /* beamformer_internal.c */,
			);
			path = beamformer;
			sourceTree = "<group>";
		};
		50E3DED524C1C80B00589B17 /* multiconv */ = {
			isa = PBXGroup;
			children = (
				50E3DED624C1C80B00589B17 /* multiconv_internal.c */,
				50E3DED724C1C80B00589B17 /* multiconv.c */,
				50E3DED824C1C80B00589B17 /* multiconv_internal.h */,
			);
			path = multiconv;
			sourceTree = "<group>";
		};
		50E3DED924C1C80C00589B17 /* matrixconv */ = {
			isa = PBXGroup;
			children = (
				50E3DEDA24C1C80C00589B17 /* matrixconv_internal.h */,
				50E3DEDB24C1C80C00589B17 /* matrixconv_internal.c */,
				50E3DEDC24C1C80C00589B17 /* matrixconv.c */,
			);
			path = matrixconv;
			sourceTree = "<group>";
		};
		50E3DEE924C1D16400589B17 /* binauraliser */ = {
			isa = PBXGroup;
			children = (
				50E3DEEA24C1D16400589B17 /* binauraliser_internal.c */,
				50E3DEEB24C1D16400589B17 /* binauraliser.c */,
				50E3DEEC24C1D16400589B17 /* binauraliser_internal.h */,
			);
			path = binauraliser;
			sourceTree = "<group>";
		};
		50E3DEEF24C1D3A900589B17 /* decorrelator */ = {
			isa = PBXGroup;
			children = (
				50E3DEF024C1D3A900589B17 /* decorrelator_internal.h */,
				50E3DEF124C1D3A900589B17 /* decorrelator.c */,
				50E3DEF224C1D3A900589B17 /* decorrelator_internal.c */,
			);
			path = decorrelator;
			sourceTree = "<group>";
		};
		50E3DEF524C1D4EA00589B17 /* panner */ = {
			isa = PBXGroup;
			children = (
				50E3DEF624C1D4EA00589B17 /* panner_internal.c */,
				50E3DEF724C1D4EA00589B17 /* panner.c */,
				50E3DEF824C1D4EA00589B17 /* panner_internal.h */,
			);
			path = panner;
			sourceTree = "<group>";
		};
		50E3DEF924C1D4EA00589B17 /* sldoa */ = {
			isa = PBXGroup;
			children = (
				50E3DEFA24C1D4EA00589B17 /* sldoa_internal.h */,
				50E3DEFB24C1D4EA00589B17 /* sldoa_database.c */,
				50E3DEFC24C1D4EA00589B17 /* sldoa.c */,
				50E3DEFD24C1D4EA00589B17 /* sldoa_internal.c */,
				50E3DEFE24C1D4EA00589B17 /* sldoa_database.h */,
			);
			path = sldoa;
			sourceTree = "<group>";
		};
		50E3DEFF24C1D4EA00589B17 /* powermap */ = {
			isa = PBXGroup;
			children = (
				50E3DF0024C1D4EA00589B17 /* powermap_internal.h */,
				50E3DF0124C1D4EA00589B17 /* powermap.c */,
				50E3DF0224C1D4EA00589B17 /* powermap_internal.c */,
			);
			path = powermap;
			sourceTree = "<group>";
		};
		50E3DFB524E1B64800589B17 /* ambi_roomsim */ = {
			isa = PBXGroup;
			children = (
				50E3DFB624E1B64800589B17 /* ambi_roomsim_internal.c */,
				50E3DFB724E1B64800589B17 /* ambi_roomsim_internal.h */,
				50E3DFB824E1B64800589B17 /* ambi_roomsim.c */,
			);
			path = ambi_roomsim;
			sourceTree = "<group>";
		};
<<<<<<< HEAD
		56D2861E25655D210072380A /* tvconv */ = {
			isa = PBXGroup;
			children = (
				56D2861F25655DBD0072380A /* tvconv_internal.h */,
				56D2862025655DBD0072380A /* tvconv_internal.c */,
				56D2862425655E470072380A /* tvconv.c */,
			);
			path = tvconv;
=======
		50FA6AAF26D433B000369945 /* libmysofa */ = {
			isa = PBXGroup;
			children = (
				50FA6AB126D433B000369945 /* internal */,
				50FA6ABA26D433B000369945 /* mysofa.c */,
				50FA6AB026D433B000369945 /* mysofa.h */,
			);
			path = libmysofa;
			sourceTree = "<group>";
		};
		50FA6AB126D433B000369945 /* internal */ = {
			isa = PBXGroup;
			children = (
				50FA6AB626D433B000369945 /* hdf_dataobject.c */,
				50FA6AB826D433B000369945 /* hdf_fractalhead.c */,
				50FA6AB926D433B000369945 /* hdf_reader.c */,
				50FA6AB426D433B000369945 /* hdf_reader.h */,
				50FA6AB726D433B000369945 /* kdtree.c */,
				50FA6AB226D433B000369945 /* kdtree.h */,
				50FA6AB326D433B000369945 /* mysofa_internal.c */,
				50FA6AB526D433B000369945 /* mysofa_internal.h */,
			);
			path = internal;
>>>>>>> e1ddc199
			sourceTree = "<group>";
		};
/* End PBXGroup section */

/* Begin PBXNativeTarget section */
		506254B82456BCCB00C304A7 /* test */ = {
			isa = PBXNativeTarget;
			buildConfigurationList = 506254C02456BCCB00C304A7 /* Build configuration list for PBXNativeTarget "test" */;
			buildPhases = (
				506254B52456BCCB00C304A7 /* Sources */,
				506254B62456BCCB00C304A7 /* Frameworks */,
				506254B72456BCCB00C304A7 /* CopyFiles */,
			);
			buildRules = (
			);
			dependencies = (
			);
			name = test;
			productName = test;
			productReference = 506254B92456BCCB00C304A7 /* test */;
			productType = "com.apple.product-type.tool";
		};
/* End PBXNativeTarget section */

/* Begin PBXProject section */
		506254B12456BCCB00C304A7 /* Project object */ = {
			isa = PBXProject;
			attributes = {
				LastUpgradeCheck = 1140;
				ORGANIZATIONNAME = "Leo McCormack";
				TargetAttributes = {
					506254B82456BCCB00C304A7 = {
						CreatedOnToolsVersion = 11.4;
					};
				};
			};
			buildConfigurationList = 506254B42456BCCB00C304A7 /* Build configuration list for PBXProject "test" */;
			compatibilityVersion = "Xcode 9.3";
			developmentRegion = en;
			hasScannedForEncodings = 0;
			knownRegions = (
				en,
				Base,
			);
			mainGroup = 506254B02456BCCB00C304A7;
			productRefGroup = 506254BA2456BCCB00C304A7 /* Products */;
			projectDirPath = "";
			projectRoot = "";
			targets = (
				506254B82456BCCB00C304A7 /* test */,
			);
		};
/* End PBXProject section */

/* Begin PBXSourcesBuildPhase section */
		506254B52456BCCB00C304A7 /* Sources */ = {
			isa = PBXSourcesBuildPhase;
			buildActionMask = 2147483647;
			files = (
				50E3DF0824C1D4EA00589B17 /* powermap.c in Sources */,
				50E36076249BDDCC00B74C25 /* saf_sofa_reader.c in Sources */,
				50E5CDAA24B4580900019898 /* saf_utility_latticeCoeffs.c in Sources */,
				50E3DEB224C1BC1B00589B17 /* ambi_dec.c in Sources */,
				50E36063249BDDCC00B74C25 /* saf_hoa.c in Sources */,
				5032CDDD2744FDE2001855CD /* crc32.c in Sources */,
				50E3DE3124BE00F400589B17 /* saf_utility_qmf.c in Sources */,
				50E3DEE724C1C80C00589B17 /* matrixconv_internal.c in Sources */,
				5032CDDE2744FDE2001855CD /* infback.c in Sources */,
				5032CDDB2744FDE2001855CD /* compress.c in Sources */,
				50933FF027181A450064F222 /* timer.c in Sources */,
				50FA6AC026D433B000369945 /* mysofa.c in Sources */,
				50E3DEDF24C1C80C00589B17 /* pitch_shifter_internal.c in Sources */,
				50E36072249BDDCC00B74C25 /* saf_reverb.c in Sources */,
<<<<<<< HEAD
				56D2862525655E470072380A /* tvconv.c in Sources */,
=======
				5032CDE22744FDE2001855CD /* trees.c in Sources */,
>>>>>>> e1ddc199
				50E36077249BDDCC00B74C25 /* saf_vbap_internal.c in Sources */,
				50E36066249BDDCC00B74C25 /* saf_utility_fft.c in Sources */,
				50E3DEC424C1C5AB00589B17 /* array2sh.c in Sources */,
				50E36064249BDDCC00B74C25 /* saf_utility_sensorarray_presets.c in Sources */,
				50E3DEEE24C1D16400589B17 /* binauraliser.c in Sources */,
				50E3DEB124C1BC1B00589B17 /* ambi_dec_internal.c in Sources */,
				50E36073249BDDCC00B74C25 /* saf_reverb_internal.c in Sources */,
				50E3606E249BDDCC00B74C25 /* saf_utility_veclib.c in Sources */,
				5093401827181F8B0064F222 /* test__resources.c in Sources */,
				50E3605D249BDDCC00B74C25 /* kiss_fft.c in Sources */,
				50FA6ABB26D433B000369945 /* mysofa_internal.c in Sources */,
				50E3606B249BDDCC00B74C25 /* saf_utility_filters.c in Sources */,
				50E36065249BDDCC00B74C25 /* saf_utility_bessel.c in Sources */,
				50E3DEE024C1C80C00589B17 /* pitch_shifter.c in Sources */,
				5032CDE32744FDE2001855CD /* inffast.c in Sources */,
				50E3DEF424C1D3A900589B17 /* decorrelator_internal.c in Sources */,
				50FA6ABD26D433B000369945 /* kdtree.c in Sources */,
				506DE0D1268311B700BFD406 /* resample.c in Sources */,
				50E36075249BDDCC00B74C25 /* saf_sh_internal.c in Sources */,
				50E3DEE124C1C80C00589B17 /* rotator_internal.c in Sources */,
				50933FEF27181A450064F222 /* saf_test.c in Sources */,
				5093400C27181D460064F222 /* test__tracker_module.c in Sources */,
				50E36078249BDDCC00B74C25 /* saf_vbap.c in Sources */,
				50FA6ABC26D433B000369945 /* hdf_dataobject.c in Sources */,
				50E3605F249BDDCC00B74C25 /* afSTFTlib.c in Sources */,
				50E3DF0724C1D4EA00589B17 /* sldoa_internal.c in Sources */,
				50E36061249BDDCC00B74C25 /* saf_cdf4sap.c in Sources */,
				50E3DF0424C1D4EA00589B17 /* panner.c in Sources */,
				5093400D27181D460064F222 /* test__vbap_module.c in Sources */,
				50E36069249BDDCC00B74C25 /* saf_utility_pitch.c in Sources */,
				50E3DFBA24E1B64800589B17 /* ambi_roomsim.c in Sources */,
				50E3605E249BDDCC00B74C25 /* kiss_fftr.c in Sources */,
				5032CDDC2744FDE2001855CD /* deflate.c in Sources */,
				50E3DEE524C1C80C00589B17 /* multiconv_internal.c in Sources */,
				50E36071249BDDCC00B74C25 /* saf_utility_decor.c in Sources */,
				50E3DF0924C1D4EA00589B17 /* powermap_internal.c in Sources */,
<<<<<<< HEAD
				56D2862125655DBD0072380A /* tvconv_internal.c in Sources */,
=======
				50933FF127181A450064F222 /* unity.c in Sources */,
>>>>>>> e1ddc199
				50E3DEB724C1C36E00589B17 /* ambi_drc.c in Sources */,
				50E3DEE324C1C80C00589B17 /* beamformer.c in Sources */,
				5093401027181D460064F222 /* test__reverb_module.c in Sources */,
				508CC48124EAA0A4006DF0C7 /* saf_tracker.c in Sources */,
				50E3DEBD24C1C56800589B17 /* ambi_enc.c in Sources */,
				50E36074249BDDCC00B74C25 /* saf_sh.c in Sources */,
				50E3DEB824C1C36E00589B17 /* ambi_drc_internal.c in Sources */,
				50E3607B249BDDCC00B74C25 /* saf_hrir.c in Sources */,
				50C18ED7261E3FCC008A17B1 /* spreader_internal.c in Sources */,
				50FA6ABF26D433B000369945 /* hdf_reader.c in Sources */,
				5093401227181D460064F222 /* test__cdf4sap_module.c in Sources */,
				508CC48024EAA0A4006DF0C7 /* saf_tracker_internal.c in Sources */,
				50E3DEF324C1D3A900589B17 /* decorrelator.c in Sources */,
				5093401127181D460064F222 /* test__sofa_reader_module.c in Sources */,
				50FA6ABE26D433B000369945 /* hdf_fractalhead.c in Sources */,
				50E36079249BDDCC00B74C25 /* saf_default_hrirs.c in Sources */,
				50933FED27181A450064F222 /* saf_test_wrapper.cpp in Sources */,
				50E3605C249BDDCC00B74C25 /* md_malloc.c in Sources */,
				50E36070249BDDCC00B74C25 /* saf_utility_matrixConv.c in Sources */,
				50E3DEE824C1C80C00589B17 /* matrixconv.c in Sources */,
				5093401727181F8B0064F222 /* test__examples.c in Sources */,
				50E3DE3424C087B300589B17 /* afSTFT_internal.c in Sources */,
				5032CDE42744FDE2001855CD /* adler32.c in Sources */,
				50E3DEE224C1C80C00589B17 /* rotator.c in Sources */,
				5093400B27181D460064F222 /* test__hrir_module.c in Sources */,
				50E3DEE624C1C80C00589B17 /* multiconv.c in Sources */,
				50E5CD1624AF3E5800019898 /* saf_utility_geometry.c in Sources */,
				50E3DF0324C1D4EA00589B17 /* panner_internal.c in Sources */,
				50E3DE9624C1B81300589B17 /* ambi_bin.c in Sources */,
				5032CDE12744FDE2001855CD /* uncompr.c in Sources */,
				50E3606F249BDDCC00B74C25 /* saf_utility_sort.c in Sources */,
				50E3DEBE24C1C56800589B17 /* ambi_enc_internal.c in Sources */,
				50E3DF0624C1D4EA00589B17 /* sldoa.c in Sources */,
				50E36067249BDDCC00B74C25 /* saf_utility_misc.c in Sources */,
				50E3DF0524C1D4EA00589B17 /* sldoa_database.c in Sources */,
				50E3DEDD24C1C80C00589B17 /* dirass_internal.c in Sources */,
				5032CDDF2744FDE2001855CD /* zutil.c in Sources */,
				50E36062249BDDCC00B74C25 /* saf_hoa_internal.c in Sources */,
				50E3606C249BDDCC00B74C25 /* saf_utility_complex.c in Sources */,
				5032CDE02744FDE2001855CD /* inftrees.c in Sources */,
				5093400F27181D460064F222 /* test__utilities_module.c in Sources */,
				50E3DFB924E1B64800589B17 /* ambi_roomsim_internal.c in Sources */,
				50E3DEC324C1C5AB00589B17 /* array2sh_internal.c in Sources */,
				50C18ED6261E3FCC008A17B1 /* spreader.c in Sources */,
				5093400E27181D460064F222 /* test__sh_module.c in Sources */,
				50E36060249BDDCC00B74C25 /* convhull_3d.c in Sources */,
				50E3DEED24C1D16400589B17 /* binauraliser_internal.c in Sources */,
				5032CDDA2744FDE2001855CD /* inflate.c in Sources */,
				50E3606D249BDDCC00B74C25 /* saf_utility_loudspeaker_presets.c in Sources */,
				50E3DE9524C1B81300589B17 /* ambi_bin_internal.c in Sources */,
				50E3DEDE24C1C80C00589B17 /* dirass.c in Sources */,
				5093400A27181D460064F222 /* test__hoa_module.c in Sources */,
				50E3DEE424C1C80C00589B17 /* beamformer_internal.c in Sources */,
			);
			runOnlyForDeploymentPostprocessing = 0;
		};
/* End PBXSourcesBuildPhase section */

/* Begin XCBuildConfiguration section */
		506254BE2456BCCB00C304A7 /* Debug */ = {
			isa = XCBuildConfiguration;
			buildSettings = {
				ALWAYS_SEARCH_USER_PATHS = YES;
				ARCHS = x86_64;
				CLANG_ANALYZER_NONNULL = YES;
				CLANG_ANALYZER_NUMBER_OBJECT_CONVERSION = YES_AGGRESSIVE;
				CLANG_CXX_LANGUAGE_STANDARD = "gnu++14";
				CLANG_CXX_LIBRARY = "libc++";
				CLANG_ENABLE_MODULES = YES;
				CLANG_ENABLE_OBJC_ARC = YES;
				CLANG_ENABLE_OBJC_WEAK = YES;
				CLANG_WARN_BLOCK_CAPTURE_AUTORELEASING = YES;
				CLANG_WARN_BOOL_CONVERSION = YES;
				CLANG_WARN_COMMA = YES;
				CLANG_WARN_CONSTANT_CONVERSION = YES;
				CLANG_WARN_DEPRECATED_OBJC_IMPLEMENTATIONS = YES;
				CLANG_WARN_DIRECT_OBJC_ISA_USAGE = YES_ERROR;
				CLANG_WARN_DOCUMENTATION_COMMENTS = YES;
				CLANG_WARN_EMPTY_BODY = YES;
				CLANG_WARN_ENUM_CONVERSION = YES;
				CLANG_WARN_INFINITE_RECURSION = YES;
				CLANG_WARN_INT_CONVERSION = YES;
				CLANG_WARN_NON_LITERAL_NULL_CONVERSION = YES;
				CLANG_WARN_OBJC_IMPLICIT_RETAIN_SELF = YES;
				CLANG_WARN_OBJC_LITERAL_CONVERSION = YES;
				CLANG_WARN_OBJC_ROOT_CLASS = YES_ERROR;
				CLANG_WARN_RANGE_LOOP_ANALYSIS = YES;
				CLANG_WARN_STRICT_PROTOTYPES = YES;
				CLANG_WARN_SUSPICIOUS_MOVE = YES;
				CLANG_WARN_UNGUARDED_AVAILABILITY = YES_AGGRESSIVE;
				CLANG_WARN_UNREACHABLE_CODE = YES;
				CLANG_WARN__DUPLICATE_METHOD_MATCH = YES;
				COPY_PHASE_STRIP = NO;
				DEBUG_INFORMATION_FORMAT = dwarf;
				ENABLE_STRICT_OBJC_MSGSEND = YES;
				ENABLE_TESTABILITY = YES;
				GCC_C_LANGUAGE_STANDARD = gnu11;
				GCC_DYNAMIC_NO_PIC = NO;
				GCC_NO_COMMON_BLOCKS = YES;
				GCC_OPTIMIZATION_LEVEL = 0;
				GCC_PREPROCESSOR_DEFINITIONS = (
					"DEBUG=1",
					"$(inherited)",
				);
				GCC_WARN_64_TO_32_BIT_CONVERSION = YES;
				GCC_WARN_ABOUT_RETURN_TYPE = YES_ERROR;
				GCC_WARN_UNDECLARED_SELECTOR = YES;
				GCC_WARN_UNINITIALIZED_AUTOS = YES_AGGRESSIVE;
				GCC_WARN_UNUSED_FUNCTION = YES;
				GCC_WARN_UNUSED_VARIABLE = YES;
				HEADER_SEARCH_PATHS = (
					../framework/include/,
					../examples/include/,
					./include/,
				);
				INSTALL_PATH = bin/;
				MACOSX_DEPLOYMENT_TARGET = 10.15;
				MTL_ENABLE_DEBUG_INFO = INCLUDE_SOURCE;
				MTL_FAST_MATH = YES;
				ONLY_ACTIVE_ARCH = YES;
				SDKROOT = macosx;
				USER_HEADER_SEARCH_PATHS = (
					./include/,
					../examples/include,
					../framework/include,
				);
			};
			name = Debug;
		};
		506254BF2456BCCB00C304A7 /* Release */ = {
			isa = XCBuildConfiguration;
			buildSettings = {
				ALWAYS_SEARCH_USER_PATHS = YES;
				ARCHS = x86_64;
				CLANG_ANALYZER_NONNULL = YES;
				CLANG_ANALYZER_NUMBER_OBJECT_CONVERSION = YES_AGGRESSIVE;
				CLANG_CXX_LANGUAGE_STANDARD = "gnu++14";
				CLANG_CXX_LIBRARY = "libc++";
				CLANG_ENABLE_MODULES = YES;
				CLANG_ENABLE_OBJC_ARC = YES;
				CLANG_ENABLE_OBJC_WEAK = YES;
				CLANG_WARN_BLOCK_CAPTURE_AUTORELEASING = YES;
				CLANG_WARN_BOOL_CONVERSION = YES;
				CLANG_WARN_COMMA = YES;
				CLANG_WARN_CONSTANT_CONVERSION = YES;
				CLANG_WARN_DEPRECATED_OBJC_IMPLEMENTATIONS = YES;
				CLANG_WARN_DIRECT_OBJC_ISA_USAGE = YES_ERROR;
				CLANG_WARN_DOCUMENTATION_COMMENTS = YES;
				CLANG_WARN_EMPTY_BODY = YES;
				CLANG_WARN_ENUM_CONVERSION = YES;
				CLANG_WARN_INFINITE_RECURSION = YES;
				CLANG_WARN_INT_CONVERSION = YES;
				CLANG_WARN_NON_LITERAL_NULL_CONVERSION = YES;
				CLANG_WARN_OBJC_IMPLICIT_RETAIN_SELF = YES;
				CLANG_WARN_OBJC_LITERAL_CONVERSION = YES;
				CLANG_WARN_OBJC_ROOT_CLASS = YES_ERROR;
				CLANG_WARN_RANGE_LOOP_ANALYSIS = YES;
				CLANG_WARN_STRICT_PROTOTYPES = YES;
				CLANG_WARN_SUSPICIOUS_MOVE = YES;
				CLANG_WARN_UNGUARDED_AVAILABILITY = YES_AGGRESSIVE;
				CLANG_WARN_UNREACHABLE_CODE = YES;
				CLANG_WARN__DUPLICATE_METHOD_MATCH = YES;
				COPY_PHASE_STRIP = NO;
				DEBUG_INFORMATION_FORMAT = "dwarf-with-dsym";
				ENABLE_NS_ASSERTIONS = NO;
				ENABLE_STRICT_OBJC_MSGSEND = YES;
				GCC_C_LANGUAGE_STANDARD = gnu11;
				GCC_NO_COMMON_BLOCKS = YES;
				GCC_WARN_64_TO_32_BIT_CONVERSION = YES;
				GCC_WARN_ABOUT_RETURN_TYPE = YES_ERROR;
				GCC_WARN_UNDECLARED_SELECTOR = YES;
				GCC_WARN_UNINITIALIZED_AUTOS = YES_AGGRESSIVE;
				GCC_WARN_UNUSED_FUNCTION = YES;
				GCC_WARN_UNUSED_VARIABLE = YES;
				HEADER_SEARCH_PATHS = (
					../framework/include/,
					../examples/include/,
					./include/,
				);
				INSTALL_PATH = bin/;
				MACOSX_DEPLOYMENT_TARGET = 10.15;
				MTL_ENABLE_DEBUG_INFO = NO;
				MTL_FAST_MATH = YES;
				SDKROOT = macosx;
				USER_HEADER_SEARCH_PATHS = (
					./include/,
					../examples/include,
					../framework/include,
				);
			};
			name = Release;
		};
		506254C12456BCCB00C304A7 /* Debug */ = {
			isa = XCBuildConfiguration;
			buildSettings = {
				ALWAYS_SEARCH_USER_PATHS = NO;
				ARCHS = x86_64;
				CLANG_X86_VECTOR_INSTRUCTIONS = default;
				CODE_SIGN_STYLE = Automatic;
				GCC_PREPROCESSOR_DEFINITIONS = (
					SAF_USE_INTEL_MKL_LP64,
					SAF_ENABLE_SOFA_READER_MODULE,
					SAF_ENABLE_EXAMPLES_TESTS,
					SAF_ENABLE_TRACKER_MODULE,
					SAF_ENABLE_SIMD,
					SAF_USE_INTEL_IPP,
				);
				HEADER_SEARCH_PATHS = (
					./include/,
					../examples/include,
					"../framework/include/**",
					../dependencies/MacOSX/include,
					/opt/intel/oneapi/mkl/latest/include,
					/opt/intel/oneapi/ipp/latest/include,
				);
				INSTALL_PATH = bin/;
				LIBRARY_SEARCH_PATHS = ../dependencies/MacOSX/lib;
				OTHER_CFLAGS = (
					"-Wall",
					"-Wextra",
					"-mavx2",
				);
				OTHER_LDFLAGS = (
					"-L/usr/local/lib",
					"-lsaf_mkl_custom_lp64",
					"-lsaf_ipp_custom",
					"-Wl,-rpath,/usr/local/lib",
				);
				PRIVATE_HEADERS_FOLDER_PATH = /usr/local/include;
				PRODUCT_NAME = "$(TARGET_NAME)";
				PUBLIC_HEADERS_FOLDER_PATH = /usr/local/include;
				USER_HEADER_SEARCH_PATHS = "";
				USE_HEADERMAP = NO;
			};
			name = Debug;
		};
		506254C22456BCCB00C304A7 /* Release */ = {
			isa = XCBuildConfiguration;
			buildSettings = {
				ALWAYS_SEARCH_USER_PATHS = NO;
				ARCHS = x86_64;
				CLANG_X86_VECTOR_INSTRUCTIONS = default;
				CODE_SIGN_STYLE = Automatic;
				GCC_PREPROCESSOR_DEFINITIONS = (
					SAF_USE_INTEL_MKL_LP64,
					SAF_ENABLE_SOFA_READER_MODULE,
					SAF_ENABLE_EXAMPLES_TESTS,
					SAF_ENABLE_TRACKER_MODULE,
					SAF_ENABLE_SIMD,
					SAF_USE_INTEL_IPP,
				);
				HEADER_SEARCH_PATHS = (
					./include/,
					../examples/include,
					"../framework/include/**",
					../dependencies/MacOSX/include,
					/opt/intel/oneapi/mkl/latest/include,
					/opt/intel/oneapi/ipp/latest/include,
				);
				INSTALL_PATH = bin/;
				LIBRARY_SEARCH_PATHS = ../dependencies/MacOSX/lib;
				OTHER_CFLAGS = (
					"-Wall",
					"-Wextra",
					"-mavx2",
				);
				OTHER_LDFLAGS = (
					"-L/usr/local/lib",
					"-lsaf_mkl_custom_lp64",
					"-lsaf_ipp_custom",
					"-Wl,-rpath,/usr/local/lib",
				);
				PRIVATE_HEADERS_FOLDER_PATH = /usr/local/include;
				PRODUCT_NAME = "$(TARGET_NAME)";
				PUBLIC_HEADERS_FOLDER_PATH = /usr/local/include;
				USER_HEADER_SEARCH_PATHS = "";
				USE_HEADERMAP = NO;
			};
			name = Release;
		};
/* End XCBuildConfiguration section */

/* Begin XCConfigurationList section */
		506254B42456BCCB00C304A7 /* Build configuration list for PBXProject "test" */ = {
			isa = XCConfigurationList;
			buildConfigurations = (
				506254BE2456BCCB00C304A7 /* Debug */,
				506254BF2456BCCB00C304A7 /* Release */,
			);
			defaultConfigurationIsVisible = 0;
			defaultConfigurationName = Release;
		};
		506254C02456BCCB00C304A7 /* Build configuration list for PBXNativeTarget "test" */ = {
			isa = XCConfigurationList;
			buildConfigurations = (
				506254C12456BCCB00C304A7 /* Debug */,
				506254C22456BCCB00C304A7 /* Release */,
			);
			defaultConfigurationIsVisible = 0;
			defaultConfigurationName = Release;
		};
/* End XCConfigurationList section */
	};
	rootObject = 506254B12456BCCB00C304A7 /* Project object */;
}<|MERGE_RESOLUTION|>--- conflicted
+++ resolved
@@ -106,17 +106,12 @@
 		50E3DFBA24E1B64800589B17 /* ambi_roomsim.c in Sources */ = {isa = PBXBuildFile; fileRef = 50E3DFB824E1B64800589B17 /* ambi_roomsim.c */; };
 		50E5CD1624AF3E5800019898 /* saf_utility_geometry.c in Sources */ = {isa = PBXBuildFile; fileRef = 50E5CD1424AF3E5800019898 /* saf_utility_geometry.c */; };
 		50E5CDAA24B4580900019898 /* saf_utility_latticeCoeffs.c in Sources */ = {isa = PBXBuildFile; fileRef = 50E5CDA924B4580900019898 /* saf_utility_latticeCoeffs.c */; };
-<<<<<<< HEAD
-		56D2862125655DBD0072380A /* tvconv_internal.c in Sources */ = {isa = PBXBuildFile; fileRef = 56D2862025655DBD0072380A /* tvconv_internal.c */; };
-		56D2862525655E470072380A /* tvconv.c in Sources */ = {isa = PBXBuildFile; fileRef = 56D2862425655E470072380A /* tvconv.c */; };
-=======
 		50FA6ABB26D433B000369945 /* mysofa_internal.c in Sources */ = {isa = PBXBuildFile; fileRef = 50FA6AB326D433B000369945 /* mysofa_internal.c */; };
 		50FA6ABC26D433B000369945 /* hdf_dataobject.c in Sources */ = {isa = PBXBuildFile; fileRef = 50FA6AB626D433B000369945 /* hdf_dataobject.c */; };
 		50FA6ABD26D433B000369945 /* kdtree.c in Sources */ = {isa = PBXBuildFile; fileRef = 50FA6AB726D433B000369945 /* kdtree.c */; };
 		50FA6ABE26D433B000369945 /* hdf_fractalhead.c in Sources */ = {isa = PBXBuildFile; fileRef = 50FA6AB826D433B000369945 /* hdf_fractalhead.c */; };
 		50FA6ABF26D433B000369945 /* hdf_reader.c in Sources */ = {isa = PBXBuildFile; fileRef = 50FA6AB926D433B000369945 /* hdf_reader.c */; };
 		50FA6AC026D433B000369945 /* mysofa.c in Sources */ = {isa = PBXBuildFile; fileRef = 50FA6ABA26D433B000369945 /* mysofa.c */; };
->>>>>>> e1ddc199
 /* End PBXBuildFile section */
 
 /* Begin PBXCopyFilesBuildPhase section */
@@ -332,12 +327,6 @@
 		50E5CD1424AF3E5800019898 /* saf_utility_geometry.c */ = {isa = PBXFileReference; fileEncoding = 4; lastKnownFileType = sourcecode.c.c; path = saf_utility_geometry.c; sourceTree = "<group>"; };
 		50E5CD1524AF3E5800019898 /* saf_utility_geometry.h */ = {isa = PBXFileReference; fileEncoding = 4; lastKnownFileType = sourcecode.c.h; path = saf_utility_geometry.h; sourceTree = "<group>"; };
 		50E5CDA924B4580900019898 /* saf_utility_latticeCoeffs.c */ = {isa = PBXFileReference; fileEncoding = 4; lastKnownFileType = sourcecode.c.c; path = saf_utility_latticeCoeffs.c; sourceTree = "<group>"; };
-<<<<<<< HEAD
-		56D2861F25655DBD0072380A /* tvconv_internal.h */ = {isa = PBXFileReference; lastKnownFileType = sourcecode.c.h; path = tvconv_internal.h; sourceTree = "<group>"; };
-		56D2862025655DBD0072380A /* tvconv_internal.c */ = {isa = PBXFileReference; lastKnownFileType = sourcecode.c.c; path = tvconv_internal.c; sourceTree = "<group>"; };
-		56D2862325655E470072380A /* tvconv.h */ = {isa = PBXFileReference; lastKnownFileType = sourcecode.c.h; path = tvconv.h; sourceTree = "<group>"; };
-		56D2862425655E470072380A /* tvconv.c */ = {isa = PBXFileReference; lastKnownFileType = sourcecode.c.c; path = tvconv.c; sourceTree = "<group>"; };
-=======
 		50FA6AB026D433B000369945 /* mysofa.h */ = {isa = PBXFileReference; fileEncoding = 4; lastKnownFileType = sourcecode.c.h; path = mysofa.h; sourceTree = "<group>"; };
 		50FA6AB226D433B000369945 /* kdtree.h */ = {isa = PBXFileReference; fileEncoding = 4; lastKnownFileType = sourcecode.c.h; path = kdtree.h; sourceTree = "<group>"; };
 		50FA6AB326D433B000369945 /* mysofa_internal.c */ = {isa = PBXFileReference; fileEncoding = 4; lastKnownFileType = sourcecode.c.c; path = mysofa_internal.c; sourceTree = "<group>"; };
@@ -348,7 +337,6 @@
 		50FA6AB826D433B000369945 /* hdf_fractalhead.c */ = {isa = PBXFileReference; fileEncoding = 4; lastKnownFileType = sourcecode.c.c; path = hdf_fractalhead.c; sourceTree = "<group>"; };
 		50FA6AB926D433B000369945 /* hdf_reader.c */ = {isa = PBXFileReference; fileEncoding = 4; lastKnownFileType = sourcecode.c.c; path = hdf_reader.c; sourceTree = "<group>"; };
 		50FA6ABA26D433B000369945 /* mysofa.c */ = {isa = PBXFileReference; fileEncoding = 4; lastKnownFileType = sourcecode.c.c; path = mysofa.c; sourceTree = "<group>"; };
->>>>>>> e1ddc199
 /* End PBXFileReference section */
 
 /* Begin PBXFrameworksBuildPhase section */
@@ -730,7 +718,6 @@
 				50E3DE3A24C1B81200589B17 /* rotator.h */,
 				50E3DE4124C1B81200589B17 /* sldoa.h */,
 				50C18ED1261E3FBB008A17B1 /* spreader.h */,
-				56D2862325655E470072380A /* tvconv.h */,
 			);
 			path = include;
 			sourceTree = "<group>";
@@ -756,7 +743,6 @@
 				50E3DECD24C1C80B00589B17 /* rotator */,
 				50E3DEF924C1D4EA00589B17 /* sldoa */,
 				50C18ED2261E3FCC008A17B1 /* spreader */,
-				56D2861E25655D210072380A /* tvconv */,
 			);
 			path = src;
 			sourceTree = "<group>";
@@ -933,16 +919,6 @@
 			path = ambi_roomsim;
 			sourceTree = "<group>";
 		};
-<<<<<<< HEAD
-		56D2861E25655D210072380A /* tvconv */ = {
-			isa = PBXGroup;
-			children = (
-				56D2861F25655DBD0072380A /* tvconv_internal.h */,
-				56D2862025655DBD0072380A /* tvconv_internal.c */,
-				56D2862425655E470072380A /* tvconv.c */,
-			);
-			path = tvconv;
-=======
 		50FA6AAF26D433B000369945 /* libmysofa */ = {
 			isa = PBXGroup;
 			children = (
@@ -966,7 +942,6 @@
 				50FA6AB526D433B000369945 /* mysofa_internal.h */,
 			);
 			path = internal;
->>>>>>> e1ddc199
 			sourceTree = "<group>";
 		};
 /* End PBXGroup section */
@@ -1040,11 +1015,7 @@
 				50FA6AC026D433B000369945 /* mysofa.c in Sources */,
 				50E3DEDF24C1C80C00589B17 /* pitch_shifter_internal.c in Sources */,
 				50E36072249BDDCC00B74C25 /* saf_reverb.c in Sources */,
-<<<<<<< HEAD
-				56D2862525655E470072380A /* tvconv.c in Sources */,
-=======
 				5032CDE22744FDE2001855CD /* trees.c in Sources */,
->>>>>>> e1ddc199
 				50E36077249BDDCC00B74C25 /* saf_vbap_internal.c in Sources */,
 				50E36066249BDDCC00B74C25 /* saf_utility_fft.c in Sources */,
 				50E3DEC424C1C5AB00589B17 /* array2sh.c in Sources */,
@@ -1081,11 +1052,7 @@
 				50E3DEE524C1C80C00589B17 /* multiconv_internal.c in Sources */,
 				50E36071249BDDCC00B74C25 /* saf_utility_decor.c in Sources */,
 				50E3DF0924C1D4EA00589B17 /* powermap_internal.c in Sources */,
-<<<<<<< HEAD
-				56D2862125655DBD0072380A /* tvconv_internal.c in Sources */,
-=======
 				50933FF127181A450064F222 /* unity.c in Sources */,
->>>>>>> e1ddc199
 				50E3DEB724C1C36E00589B17 /* ambi_drc.c in Sources */,
 				50E3DEE324C1C80C00589B17 /* beamformer.c in Sources */,
 				5093401027181D460064F222 /* test__reverb_module.c in Sources */,
